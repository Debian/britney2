#!/usr/bin/python2.5 -u
# -*- coding: utf-8 -*-

# Copyright (C) 2001-2008 Anthony Towns <ajt@debian.org>
#                         Andreas Barth <aba@debian.org>
#                         Fabio Tranchitella <kobold@debian.org>
# Copyright (C) 2010-2011 Adam D. Barratt <adsb@debian.org>

# This program is free software; you can redistribute it and/or modify
# it under the terms of the GNU General Public License as published by
# the Free Software Foundation; either version 2 of the License, or
# (at your option) any later version.

# This program is distributed in the hope that it will be useful,
# but WITHOUT ANY WARRANTY; without even the implied warranty of
# MERCHANTABILITY or FITNESS FOR A PARTICULAR PURPOSE.  See the
# GNU General Public License for more details.

"""
= Introdution =

This is the Debian testing updater script, also known as "Britney".

Packages are usually installed into the `testing' distribution after
they have undergone some degree of testing in unstable. The goal of
this software is to do this task in a smart way, allowing testing
to be always fully installable and close to being a release candidate.

Britney's source code is split between two different but related tasks:
the first one is the generation of the update excuses, while the
second tries to update testing with the valid candidates; first 
each package alone, then larger and even larger sets of packages
together. Each try is accepted if testing is not more uninstallable
after the update than before.

= Data Loading =

In order to analyze the entire Debian distribution, Britney needs to
load in memory the whole archive: this means more than 10.000 packages
for twelve architectures, as well as the dependency interconnections
between them. For this reason, the memory requirements for running this
software are quite high and at least 1 gigabyte of RAM should be available.

Britney loads the source packages from the `Sources' file and the binary
packages from the `Packages_${arch}' files, where ${arch} is substituted
with the supported architectures. While loading the data, the software
analyzes the dependencies and builds a directed weighted graph in memory
with all the interconnections between the packages (see Britney.read_sources
and Britney.read_binaries).

Other than source and binary packages, Britney loads the following data:

  * BugsV, which contains the list of release-critical bugs for a given
    version of a source or binary package (see Britney.read_bugs).

  * Dates, which contains the date of the upload of a given version 
    of a source package (see Britney.read_dates).

  * Urgencies, which contains the urgency of the upload of a given
    version of a source package (see Britney.read_urgencies).

  * Hints, which contains lists of commands which modify the standard behaviour
    of Britney (see Britney.read_hints).

For a more detailed explanation about the format of these files, please read
the documentation of the related methods. The exact meaning of them will be
instead explained in the chapter "Excuses Generation".

= Excuses =

An excuse is a detailed explanation of why a package can or cannot
be updated in the testing distribution from a newer package in 
another distribution (like for example unstable). The main purpose
of the excuses is to be written in an HTML file which will be 
published over HTTP. The maintainers will be able to parse it manually
or automatically to find the explanation of why their packages have
been updated or not.

== Excuses generation ==

These are the steps (with references to method names) that Britney
does for the generation of the update excuses.

 * If a source package is available in testing but it is not
   present in unstable and no binary packages in unstable are
   built from it, then it is marked for removal.

 * Every source package in unstable and testing-proposed-updates,
   if already present in testing, is checked for binary-NMUs, new
   or dropped binary packages in all the supported architectures
   (see Britney.should_upgrade_srcarch). The steps to detect if an
   upgrade is needed are:

    1. If there is a `remove' hint for the source package, the package
       is ignored: it will be removed and not updated.

    2. For every binary package built from the new source, it checks
       for unsatisfied dependencies, new binary package and updated
       binary package (binNMU) excluding the architecture-independent
       ones and the packages not built from the same source.

    3. For every binary package built from the old source, it checks
       if it is still built from the new source; if this is not true
       and the package is not architecture-independent, the script
       removes it from testing.

    4. Finally, if there is something worth doing (eg. a new or updated
       binary package) and nothing wrong it marks the source package
       as "Valid candidate", or "Not considered" if there is something
       wrong which prevented the update.

 * Every source package in unstable and testing-proposed-updates is
   checked for upgrade (see Britney.should_upgrade_src). The steps
   to detect if an upgrade is needed are:

    1. If the source package in testing is more recent the new one
       is ignored.

    2. If the source package doesn't exist (is fake), which means that
       a binary package refers to it but it is not present in the
       `Sources' file, the new one is ignored.

    3. If the package doesn't exist in testing, the urgency of the
       upload is ignored and set to the default (actually `low').

    4. If there is a `remove' hint for the source package, the package
       is ignored: it will be removed and not updated.

    5. If there is a `block' hint for the source package without an
       `unblock` hint or a `block-all source`, the package is ignored.

    6. If there is a `block-udeb' hint for the source package, it will
       have the same effect as `block', but may only be cancelled by
       a subsequent `unblock-udeb' hint.

    7. If the suite is unstable, the update can go ahead only if the
       upload happened more than the minimum days specified by the
       urgency of the upload; if this is not true, the package is
       ignored as `too-young'. Note that the urgency is sticky, meaning
       that the highest urgency uploaded since the previous testing
       transition is taken into account.

    8. If the suite is unstable, all the architecture-dependent binary
       packages and the architecture-independent ones for the `nobreakall'
       architectures have to be built from the source we are considering.
       If this is not true, then these are called `out-of-date'
       architectures and the package is ignored.

    9. The source package must have at least a binary package, otherwise
       it is ignored.

   10. If the suite is unstable, the new source package must have no
       release critical bugs which do not also apply to the testing
       one. If this is not true, the package is ignored as `buggy'.

   11. If there is a `force' hint for the source package, then it is
       updated even if it is marked as ignored from the previous steps.

   12. If the suite is {testing-,}proposed-updates, the source package can
       be updated only if there is an explicit approval for it.  Unless
       a `force' hint exists, the new package must also be available
       on all of the architectures for which it has binary packages in
       testing.

   13. If the package will be ignored, mark it as "Valid candidate",
       otherwise mark it as "Not considered".

 * The list of `remove' hints is processed: if the requested source
   package is not already being updated or removed and the version
   actually in testing is the same specified with the `remove' hint,
   it is marked for removal.

 * The excuses are sorted by the number of days from the last upload
   (days-old) and by name.

 * A list of unconsidered excuses (for which the package is not upgraded)
   is built. Using this list, all of the excuses depending on them are
   marked as invalid "impossible dependencies".

 * The excuses are written in an HTML file.
"""

import os
import re
import sys
import string
import time
import optparse
import urllib

import apt_pkg

from excuse import Excuse
from migrationitem import MigrationItem, HintItem
from hints import HintCollection
from britney import buildSystem

__author__ = 'Fabio Tranchitella and the Debian Release Team'
__version__ = '2.0'

# source package
VERSION = 0
SECTION = 1
BINARIES = 2
MAINTAINER = 3
FAKESRC = 4

# binary package
SOURCE = 2
SOURCEVER = 3
ARCHITECTURE = 4
PREDEPENDS = 5
DEPENDS = 6
CONFLICTS = 7
PROVIDES = 8
RDEPENDS = 9
RCONFLICTS = 10


class Britney:
    """Britney, the Debian testing updater script
    
    This is the script that updates the testing distribution. It is executed
    each day after the installation of the updated packages. It generates the 
    `Packages' files for the testing distribution, but it does so in an
    intelligent manner; it tries to avoid any inconsistency and to use only
    non-buggy packages.

    For more documentation on this script, please read the Developers Reference.
    """

    HINTS_HELPERS = ("easy", "hint", "remove", "block", "block-udeb", "unblock", "unblock-udeb", "approve")
    HINTS_STANDARD = ("urgent", "age-days") + HINTS_HELPERS
    HINTS_ALL = ("force", "force-hint", "block-all") + HINTS_STANDARD

    def __init__(self):
        """Class constructor

        This method initializes and populates the data lists, which contain all
        the information needed by the other methods of the class.
        """
        self.date_now = int(((time.time() / (60*60)) - 15) / 24)

        # parse the command line arguments
        self.__parse_arguments()

        # initialize the apt_pkg back-end
        apt_pkg.init()
        self.systems = {}

        # if requested, build the non-installable status and save it
        # if this or the population of self.binaries below takes a very
        # long time, try increasing SIZEOFHASHMAP in lib/dpkg.c and rebuilding
        if not self.options.nuninst_cache:
            self.__log("Building the list of non-installable packages for the full archive", type="I")
            self.sources = {'testing': self.read_sources(self.options.testing)}
            nuninst = {}
            for arch in self.options.architectures:
                self.binaries = {'testing': {arch: self.read_binaries(self.options.testing, "testing", arch)}}
                self.build_systems(arch)
                self.__log("> Checking for non-installable packages for architecture %s" % arch, type="I")
                result = self.get_nuninst(arch, build=True)
                nuninst.update(result)
                self.__log("> Found %d non-installable packages" % len(nuninst[arch]), type="I")
                if self.options.print_uninst:
                    self.nuninst_arch_report(nuninst, arch)
            if not self.options.print_uninst:
                self.write_nuninst(nuninst)
        else:
            self.__log("Not building the list of non-installable packages, as requested", type="I")

        # if running in --print-uninst mode, quit here
        if self.options.print_uninst:
            print '* summary'
            print '\n'.join(map(lambda x: '%4d %s' % (len(nuninst[x]), x), self.options.architectures))
            return

        # read the source and binary packages for the involved distributions
        # if this takes a very long time, try increasing SIZEOFHASHMAP in
        # lib/dpkg.c and rebuilding
        self.sources = {'testing': self.read_sources(self.options.testing),
                        'unstable': self.read_sources(self.options.unstable),
                        'tpu': self.read_sources(self.options.tpu),}
        if hasattr(self.options, 'pu'):
            self.sources['pu'] = self.read_sources(self.options.pu)
        else:
            self.sources['pu'] = {}
        self.binaries = {'testing': {}, 'unstable': {}, 'tpu': {}, 'pu': {}}
        for arch in self.options.architectures:
            self.binaries['testing'][arch] = self.read_binaries(self.options.testing, "testing", arch)
            self.binaries['unstable'][arch] = self.read_binaries(self.options.unstable, "unstable", arch)
            self.binaries['tpu'][arch] = self.read_binaries(self.options.tpu, "tpu", arch)
            if hasattr(self.options, 'pu'):
                self.binaries['pu'][arch] = self.read_binaries(self.options.pu, "pu", arch)
            # build the testing system
            self.build_systems(arch)

        # read the release-critical bug summaries for testing and unstable
        self.bugs = {'unstable': self.read_bugs(self.options.unstable),
                     'testing': self.read_bugs(self.options.testing),}
        self.normalize_bugs()

        # read additional data
        self.dates = self.read_dates(self.options.testing)
        self.urgencies = self.read_urgencies(self.options.testing)
        self.hints = self.read_hints(self.options.unstable)
        self.excuses = []
        self.dependencies = {}

    def __parse_arguments(self):
        """Parse the command line arguments

        This method parses and initializes the command line arguments.
        While doing so, it preprocesses some of the options to be converted
        in a suitable form for the other methods of the class.
        """
        # initialize the parser
        parser = optparse.OptionParser(version="%prog")
        parser.add_option("-v", "", action="count", dest="verbose", help="enable verbose output")
        parser.add_option("-c", "--config", action="store", dest="config", default="/etc/britney.conf",
                               help="path for the configuration file")
        parser.add_option("", "--architectures", action="store", dest="architectures", default=None,
                               help="override architectures from configuration file")
        parser.add_option("", "--actions", action="store", dest="actions", default=None,
                               help="override the list of actions to be performed")
        parser.add_option("", "--hints", action="store", dest="hints", default=None,
                               help="additional hints, separated by semicolons")
        parser.add_option("", "--hint-tester", action="store_true", dest="hint_tester", default=None,
                               help="provide a command line interface to test hints")
        parser.add_option("", "--dry-run", action="store_true", dest="dry_run", default=False,
                               help="disable all outputs to the testing directory")
        parser.add_option("", "--compatible", action="store_true", dest="compatible", default=False,
                               help="enable full compatibility with old britney's output")
        parser.add_option("", "--auto-hinter", action="store_true", dest="autohinter", default=False,
                               help="enable use of auto-hinter")
        parser.add_option("", "--control-files", action="store_true", dest="control_files", default=False,
                               help="enable control files generation")
        parser.add_option("", "--nuninst-cache", action="store_true", dest="nuninst_cache", default=False,
                               help="do not build the non-installability status, use the cache from file")
        parser.add_option("", "--print-uninst", action="store_true", dest="print_uninst", default=False,
                               help="just print a summary of uninstallable packages")
        (self.options, self.args) = parser.parse_args()
        
        # integrity checks
        if self.options.nuninst_cache and self.options.print_uninst:
            self.__log("nuninst_cache and print_uninst are mutually exclusive!", type="E")
            sys.exit(1)
        # if the configuration file exists, than read it and set the additional options
        elif not os.path.isfile(self.options.config):
            self.__log("Unable to read the configuration file (%s), exiting!" % self.options.config, type="E")
            sys.exit(1)

        # minimum days for unstable-testing transition and the list of hints
        # are handled as an ad-hoc case
        self.MINDAYS = {}
        self.HINTS = {'command-line': self.HINTS_ALL}
        for k, v in [map(string.strip,r.split('=', 1)) for r in file(self.options.config) if '=' in r and not r.strip().startswith('#')]:
            if k.startswith("MINDAYS_"):
                self.MINDAYS[k.split("_")[1].lower()] = int(v)
            elif k.startswith("HINTS_"):
                self.HINTS[k.split("_")[1].lower()] = \
                    reduce(lambda x,y: x+y, [hasattr(self, "HINTS_" + i) and getattr(self, "HINTS_" + i) or (i,) for i in v.split()])
            elif not hasattr(self.options, k.lower()) or \
                 not getattr(self.options, k.lower()):
                setattr(self.options, k.lower(), v)

        # Sort the architecture list
        allarches = sorted(self.options.architectures.split())
        arches = [x for x in allarches if x in self.options.nobreakall_arches.split()]
        arches += [x for x in allarches if x not in arches and x not in self.options.fucked_arches.split()]
        arches += [x for x in allarches if x not in arches and x not in self.options.break_arches.split()]
        arches += [x for x in allarches if x not in arches and x not in self.options.new_arches.split()]
        arches += [x for x in allarches if x not in arches]
        self.options.architectures = arches
        self.options.smooth_updates = self.options.smooth_updates.split()

    def __log(self, msg, type="I"):
        """Print info messages according to verbosity level
        
        An easy-and-simple log method which prints messages to the standard
        output. The type parameter controls the urgency of the message, and
        can be equal to `I' for `Information', `W' for `Warning' and `E' for
        `Error'. Warnings and errors are always printed, and information is
        printed only if the verbose logging is enabled.
        """
        if self.options.verbose or type in ("E", "W"):
            print "%s: [%s] - %s" % (type, time.asctime(), msg)

    # Data reading/writing methods
    # ----------------------------

    def build_systems(self, arch=None):
        for a in self.options.architectures:
            if arch and a != arch: continue
            packages = {}
            binaries = self.binaries['testing'][arch][0].copy()
            for k in binaries:
                packages[k] = binaries[k][:]
                if packages[k][PROVIDES]:
                    packages[k][PROVIDES] = ", ".join(packages[k][PROVIDES])
                else: packages[k][PROVIDES] = None
            self.systems[a] = buildSystem(a, packages)

    def read_sources(self, basedir):
        """Read the list of source packages from the specified directory
        
        The source packages are read from the `Sources' file within the
        directory specified as `basedir' parameter. Considering the
        large amount of memory needed, not all the fields are loaded
        in memory. The available fields are Version, Maintainer and Section.

        The method returns a list where every item represents a source
        package as a dictionary.
        """
        sources = {}
        filename = os.path.join(basedir, "Sources")
        self.__log("Loading source packages from %s" % filename)
        try:
            Packages = apt_pkg.TagFile(open(filename))
            get_field = Packages.section.get
            step = Packages.step
        except AttributeError:
            Packages = apt_pkg.ParseTagFile(open(filename))
            get_field = Packages.Section.get
            step = Packages.Step
        while step():
            pkg = get_field('Package')
            ver = get_field('Version')
            # There may be multiple versions of the source package
            # (in unstable) if some architectures have out-of-date
            # binaries.  We only ever consider the source with the
            # largest version for migration.
            if pkg in sources and apt_pkg.VersionCompare(sources[pkg][0], ver) > 0:
                continue
            sources[pkg] = [ver,
                            get_field('Section'),
                            [],
                            get_field('Maintainer'),
                            False,
                           ]
        return sources

    def read_binaries(self, basedir, distribution, arch):
        """Read the list of binary packages from the specified directory
        
        The binary packages are read from the `Packages_${arch}' files
        within the directory specified as `basedir' parameter, replacing
        ${arch} with the value of the arch parameter. Considering the
        large amount of memory needed, not all the fields are loaded
        in memory. The available fields are Version, Source, Pre-Depends,
        Depends, Conflicts, Provides and Architecture.
        
        After reading the packages, reverse dependencies are computed
        and saved in the `rdepends' keys, and the `Provides' field is
        used to populate the virtual packages list.

        The dependencies are parsed with the apt.pkg.ParseDepends method,
        and they are stored both as the format of its return value and
        text.

        The method returns a tuple. The first element is a list where
        every item represents a binary package as a dictionary; the second
        element is a dictionary which maps virtual packages to real
        packages that provide them.
        """

        packages = {}
        provides = {}
        sources = self.sources

        filename = os.path.join(basedir, "Packages_%s" % arch)
        self.__log("Loading binary packages from %s" % filename)
        try:
            Packages = apt_pkg.TagFile(open(filename))
            get_field = Packages.section.get
            step = Packages.step
        except AttributeError:
            Packages = apt_pkg.ParseTagFile(open(filename))
            get_field = Packages.Section.get
            step = Packages.Step
        while step():
            pkg = get_field('Package')
            version = get_field('Version')

            # There may be multiple versions of any arch:all packages
            # (in unstable) if some architectures have out-of-date
            # binaries.  We only ever consider the package with the
            # largest version for migration.
            if pkg in packages and apt_pkg.VersionCompare(packages[pkg][0], version) > 0:
                continue

            final_conflicts_list = []
            conflicts = get_field('Conflicts')
            if conflicts:
                final_conflicts_list.append(conflicts)
            breaks = get_field('Breaks')
            if breaks:
                final_conflicts_list.append(breaks)
            dpkg = [version,
                    get_field('Section'),
                    pkg, 
                    version,
                    get_field('Architecture'),
                    get_field('Pre-Depends'),
                    get_field('Depends'),
                    ', '.join(final_conflicts_list) or None,
                    get_field('Provides'),
                    [],
                    [],
                   ]

            # retrieve the name and the version of the source package
            source = get_field('Source')
            if source:
                dpkg[SOURCE] = source.split(" ")[0]
                if "(" in source:
                    dpkg[SOURCEVER] = source[source.find("(")+1:source.find(")")]

            # if the source package is available in the distribution, then register this binary package
            if dpkg[SOURCE] in sources[distribution]:
                sources[distribution][dpkg[SOURCE]][BINARIES].append(pkg + "/" + arch)
            # if the source package doesn't exist, create a fake one
            else:
                sources[distribution][dpkg[SOURCE]] = [dpkg[SOURCEVER], 'faux', [pkg + "/" + arch], None, True]

            # register virtual packages and real packages that provide them
            if dpkg[PROVIDES]:
                parts = map(string.strip, dpkg[PROVIDES].split(","))
                for p in parts:
                    if p not in provides:
                        provides[p] = []
                    provides[p].append(pkg)
                dpkg[PROVIDES] = parts
            else: dpkg[PROVIDES] = []

            # add the resulting dictionary to the package list
            packages[pkg] = dpkg

        # loop again on the list of packages to register reverse dependencies and conflicts
        register_reverses = self.register_reverses
        for pkg in packages:
            register_reverses(pkg, packages, provides, check_doubles=False)

        # return a tuple with the list of real and virtual packages
        return (packages, provides)

    def register_reverses(self, pkg, packages, provides, check_doubles=True, parse_depends=apt_pkg.ParseDepends):
        """Register reverse dependencies and conflicts for the specified package

        This method registers the reverse dependencies and conflicts for
        a given package using `packages` as the list of packages and `provides`
        as the list of virtual packages.

        The method has an optional parameter parse_depends which is there
        just for performance reasons and is not meant to be overwritten.
        """
        # register the list of the dependencies for the depending packages
        dependencies = []
        if packages[pkg][DEPENDS]:
            dependencies.extend(parse_depends(packages[pkg][DEPENDS]))
        if packages[pkg][PREDEPENDS]:
            dependencies.extend(parse_depends(packages[pkg][PREDEPENDS]))
        # go through the list
        for p in dependencies:
            for a in p:
                # register real packages
                if a[0] in packages and (not check_doubles or pkg not in packages[a[0]][RDEPENDS]):
                    packages[a[0]][RDEPENDS].append(pkg)
                # register packages which provide a virtual package
                elif a[0] in provides:
                    for i in provides.get(a[0]):
                        if i not in packages: continue
                        if not check_doubles or pkg not in packages[i][RDEPENDS]:
                            packages[i][RDEPENDS].append(pkg)
        # register the list of the conflicts for the conflicting packages
        if packages[pkg][CONFLICTS]:
            for p in parse_depends(packages[pkg][CONFLICTS]):
                for a in p:
                    # register real packages
                    if a[0] in packages and (not check_doubles or pkg not in packages[a[0]][RCONFLICTS]):
                        packages[a[0]][RCONFLICTS].append(pkg)
                    # register packages which provide a virtual package
                    elif a[0] in provides:
                        for i in provides[a[0]]:
                            if i not in packages: continue
                            if not check_doubles or pkg not in packages[i][RCONFLICTS]:
                                packages[i][RCONFLICTS].append(pkg)
     
    def read_bugs(self, basedir):
        """Read the release critial bug summary from the specified directory
        
        The RC bug summaries are read from the `BugsV' file within the
        directory specified in the `basedir' parameter. The file contains
        rows with the format:

        <package-name> <bug number>[,<bug number>...]

        The method returns a dictionary where the key is the binary package
        name and the value is the list of open RC bugs for it.
        """
        bugs = {}
        filename = os.path.join(basedir, "BugsV")
        self.__log("Loading RC bugs data from %s" % filename)
        for line in open(filename):
            l = line.split()
            if len(l) != 2:
                self.__log("Malformed line found in line %s" % (line), type='W')
                continue
            pkg = l[0]
            bugs.setdefault(pkg, [])
            bugs[pkg] += l[1].split(",")
        return bugs

    def write_bugs(self, basedir, bugs):
        """Write the release critical bug summary to the specified directory

        For a more detailed explanation of the format, please check the method
        read_bugs.
        """
        filename = os.path.join(basedir, "BugsV")
        self.__log("Writing RC bugs data to %s" % filename)
        f = open(filename, 'w')
        for pkg in sorted(bugs.keys()):
            if not bugs[pkg]:
                continue
            f.write("%s %s\n" % (pkg, ','.join(bugs[pkg])))
        f.close()

    def __maxver(self, pkg, dist):
        """Return the maximum version for a given package name
        
        This method returns None if the specified source package
        is not available in the `dist' distribution. If the package
        exists, then it returns the maximum version between the
        source package and its binary packages.
        """
        maxver = None
        if pkg in self.sources[dist]:
            maxver = self.sources[dist][pkg][VERSION]
        for arch in self.options.architectures:
            if pkg not in self.binaries[dist][arch][0]: continue
            pkgv = self.binaries[dist][arch][0][pkg][VERSION]
            if maxver == None or apt_pkg.VersionCompare(pkgv, maxver) > 0:
                maxver = pkgv
        return maxver

    def normalize_bugs(self):
        """Normalize the release critical bug summaries for testing and unstable
        
        The method doesn't return any value: it directly modifies the
        object attribute `bugs'.
        """
        # loop on all the package names from testing and unstable bug summaries
        for pkg in set(self.bugs['testing'].keys() + self.bugs['unstable'].keys()):

            # make sure that the key is present in both dictionaries
            if pkg not in self.bugs['testing']:
                self.bugs['testing'][pkg] = []
            elif pkg not in self.bugs['unstable']:
                self.bugs['unstable'][pkg] = []

            if pkg.startswith("src:"):
                pkg = pkg[4:]

            # retrieve the maximum version of the package in testing:
            maxvert = self.__maxver(pkg, 'testing')

            # if the package is not available in testing, then reset
            # the list of RC bugs
            if maxvert == None:
                self.bugs['testing'][pkg] = []

    def read_dates(self, basedir):
        """Read the upload date for the packages from the specified directory
        
        The upload dates are read from the `Dates' file within the directory
        specified as `basedir' parameter. The file contains rows with the
        format:

        <package-name> <version> <date-of-upload>

        The dates are expressed as days starting from the 1970-01-01.

        The method returns a dictionary where the key is the binary package
        name and the value is a tuple with two items, the version and the date.
        """
        dates = {}
        filename = os.path.join(basedir, "Dates")
        self.__log("Loading upload data from %s" % filename)
        for line in open(filename):
            l = line.split()
            if len(l) != 3: continue
            try:
                dates[l[0]] = (l[1], int(l[2]))
            except ValueError:
                self.__log("Dates, unable to parse \"%s\"" % line, type="E")
        return dates

    def write_dates(self, basedir, dates):
        """Write the upload date for the packages to the specified directory

        For a more detailed explanation of the format, please check the method
        read_dates.
        """
        filename = os.path.join(basedir, "Dates")
        self.__log("Writing upload data to %s" % filename)
        f = open(filename, 'w')
        for pkg in sorted(dates.keys()):
            f.write("%s %s %d\n" % ((pkg,) + dates[pkg]))
        f.close()


    def read_urgencies(self, basedir):
        """Read the upload urgency of the packages from the specified directory
        
        The upload urgencies are read from the `Urgency' file within the
        directory specified as `basedir' parameter. The file contains rows
        with the format:

        <package-name> <version> <urgency>

        The method returns a dictionary where the key is the binary package
        name and the value is the greatest urgency from the versions of the
        package that are higher then the testing one.
        """

        urgencies = {}
        filename = os.path.join(basedir, "Urgency")
        self.__log("Loading upload urgencies from %s" % filename)
        for line in open(filename):
            l = line.split()
            if len(l) != 3: continue

            # read the minimum days associated with the urgencies
            urgency_old = urgencies.get(l[0], self.options.default_urgency)
            mindays_old = self.MINDAYS.get(urgency_old, self.MINDAYS[self.options.default_urgency])
            mindays_new = self.MINDAYS.get(l[2], self.MINDAYS[self.options.default_urgency])

            # if the new urgency is lower (so the min days are higher), do nothing
            if mindays_old <= mindays_new:
                continue

            # if the package exists in testing and it is more recent, do nothing
            tsrcv = self.sources['testing'].get(l[0], None)
            if tsrcv and apt_pkg.VersionCompare(tsrcv[VERSION], l[1]) >= 0:
                continue

            # if the package doesn't exist in unstable or it is older, do nothing
            usrcv = self.sources['unstable'].get(l[0], None)
            if not usrcv or apt_pkg.VersionCompare(usrcv[VERSION], l[1]) < 0:
                continue

            # update the urgency for the package
            urgencies[l[0]] = l[2]

        return urgencies

    def read_hints(self, basedir):
        """Read the hint commands from the specified directory
        
        The hint commands are read from the files contained in the `Hints'
        directory within the directory specified as `basedir' parameter. 
        The names of the files have to be the same as the authorized users
        for the hints.
        
        The file contains rows with the format:

        <command> <package-name>[/<version>]

        The method returns a dictionary where the key is the command, and
        the value is the list of affected packages.
        """
        hints = HintCollection()

        for who in self.HINTS.keys():
            if who == 'command-line':
                lines = self.options.hints and self.options.hints.split(';') or ()
            else:
                filename = os.path.join(basedir, "Hints", who)
                if not os.path.isfile(filename):
                    self.__log("Cannot read hints list from %s, no such file!" % filename, type="E")
                    continue
                self.__log("Loading hints list from %s" % filename)
                lines = open(filename)
            for line in lines:
                line = line.strip()
                if line == "": continue
                l = line.split()
                if l[0] == 'finished':
                    break
                elif l[0] not in self.HINTS[who]:
                    continue
                elif l[0] in ["approve", "block", "block-all", "block-udeb", "unblock", "unblock-udeb", "force", "urgent", "remove"]:
                    for package in l[1:]:
                        hints.add_hint('%s %s' % (l[0], package), who)
                elif l[0] in ["age-days"]:
                    for package in l[2:]:
                        hints.add_hint('%s %s %s' % (l[0], l[1], package), who)
                else:
                    hints.add_hint(l, who)

        for x in ["approve", "block", "block-all", "block-udeb", "unblock", "unblock-udeb", "force", "urgent", "remove", "age-days"]:
            z = {}
            for hint in hints[x]:
                package = hint.package
                if z.has_key(package) and z[package] != hint.version:
                    if x in ['unblock', 'unblock-udeb']:
                        if apt_pkg.VersionCompare(z[package], hint.version) < 0:
                            # This hint is for a newer version, so discard the old one
                            self.__log("Overriding %s[%s] = %s with %s" % (x, package, z[package], hint.version), type="W")
                            for other in [y for y in hints[x] if y.package==package and y.version==z[package]]:
                                other.set_active(False)
                        else:
                            # This hint is for an older version, so ignore it in favour of the new one
                            self.__log("Ignoring %s[%s] = %s, %s is higher or equal" % (x, package, hint.version, z[package]), type="W")
                            hint.set_active(False)
                    else:
                        self.__log("Overriding %s[%s] = %s with %s" % (x, package, z[package], hint.version), type="W")
                        for other in [y for y in hints[x] if y.package==package and y.version==z[package]]:
                            other.set_active(False)
                        
                z[package] = hint.version

        # Sanity check the hints hash
        if len(hints["block"]) == 0 and len(hints["block-udeb"]) == 0:
            self.__log("WARNING: No block hints at all, not even udeb ones!", type="W")

        # A (t-)p-u approval overrides an unstable block
        for p in hints["approve"]:
            for o in hints.search('unblock', package=p.package):
                o.set_active(False)
            hints.add_hint('unblock %s/%s' % (p.package, p.version), p.user)

        return hints

    def write_heidi(self, filename):
        """Write the output HeidiResult

        This method write the output for Heidi, which contains all the
        binary packages and the source packages in the form:
        
        <pkg-name> <pkg-version> <pkg-architecture> <pkg-section>
        <src-name> <src-version> source <src-section>
        """
        self.__log("Writing Heidi results to %s" % filename)
        f = open(filename, 'w')

        # local copies
        sources = self.sources['testing']

        # write binary packages
        for arch in sorted(self.options.architectures):
            binaries = self.binaries['testing'][arch][0]
            for pkg_name in sorted(binaries):
                pkg = binaries[pkg_name]
                pkgv = pkg[VERSION]
                pkgarch = pkg[ARCHITECTURE] or 'all'
                pkgsec = pkg[SECTION] or 'faux'
                f.write('%s %s %s %s\n' % (pkg_name, pkgv, pkgarch, pkgsec))

        # write sources
        for src_name in sorted(sources):
            src = sources[src_name]
            srcv = src[VERSION]
            srcsec = src[SECTION] or 'unknown'
            f.write('%s %s source %s\n' % (src_name, srcv, srcsec))

        f.close()

    def write_controlfiles(self, basedir, suite):
        """Write the control files

        This method writes the control files for the binary packages of all
        the architectures and for the source packages.
        """
        sources = self.sources[suite]

        self.__log("Writing new %s control files to %s" % (suite, basedir))
        for arch in self.options.architectures:
            filename = os.path.join(basedir, 'Packages_%s' % arch)
            f = open(filename, 'w')
            binaries = self.binaries[suite][arch][0]
            for pkg in binaries:
                output = "Package: %s\n" % pkg
                for key, k in ((SECTION, 'Section'), (ARCHITECTURE, 'Architecture'), (SOURCE, 'Source'), (VERSION, 'Version'), 
                          (PREDEPENDS, 'Pre-Depends'), (DEPENDS, 'Depends'), (PROVIDES, 'Provides'), (CONFLICTS, 'Conflicts')):
                    if not binaries[pkg][key]: continue
                    if key == SOURCE:
                        if binaries[pkg][SOURCE] == pkg:
                            if binaries[pkg][SOURCEVER] != binaries[pkg][VERSION]:
                                source = binaries[pkg][SOURCE] + " (" + binaries[pkg][SOURCEVER] + ")"
                            else: continue
                        else:
                            if binaries[pkg][SOURCEVER] != binaries[pkg][VERSION]:
                                source = binaries[pkg][SOURCE] + " (" + binaries[pkg][SOURCEVER] + ")"
                            else:
                                source = binaries[pkg][SOURCE]
                        output += (k + ": " + source + "\n")
                        if sources[binaries[pkg][SOURCE]][MAINTAINER]:
                            output += ("Maintainer: " + sources[binaries[pkg][SOURCE]][MAINTAINER] + "\n")
                    elif key == PROVIDES:
                        if len(binaries[pkg][key]) > 0:
                            output += (k + ": " + ", ".join(binaries[pkg][key]) + "\n")
                    else:
                        output += (k + ": " + binaries[pkg][key] + "\n")
                f.write(output + "\n")
            f.close()

        filename = os.path.join(basedir, 'Sources')
        f = open(filename, 'w')
        for src in sources:
            output = "Package: %s\n" % src
            for key, k in ((VERSION, 'Version'), (SECTION, 'Section'), (MAINTAINER, 'Maintainer')):
                if not sources[src][key]: continue
                output += (k + ": " + sources[src][key] + "\n")
            f.write(output + "\n")
        f.close()

    def write_nuninst(self, nuninst):
        """Write the non-installable report"""
        f = open(self.options.noninst_status, 'w')
        f.write("Built on: " + time.strftime("%Y.%m.%d %H:%M:%S %z", time.gmtime(time.time())) + "\n")
        f.write("Last update: " + time.strftime("%Y.%m.%d %H:%M:%S %z", time.gmtime(time.time())) + "\n\n")
        f.write("".join([k + ": " + " ".join(nuninst[k]) + "\n" for k in nuninst]))
        f.close()

    def read_nuninst(self):
        """Read the non-installable report"""
        f = open(self.options.noninst_status)
        nuninst = {}
        for r in f:
            if ":" not in r: continue
            arch, packages = r.strip().split(":", 1)
            if arch.split("+", 1)[0] in self.options.architectures:
                nuninst[arch] = set(packages.split())
        return nuninst


    # Utility methods for package analysis
    # ------------------------------------

    def same_source(self, sv1, sv2):
        """Check if two version numbers are built from the same source

        This method returns a boolean value which is true if the two
        version numbers specified as parameters are built from the same
        source. The main use of this code is to detect binary-NMU.
        """
        if sv1 == sv2:
            return 1

        m = re.match(r'^(.*)\+b\d+$', sv1)
        if m: sv1 = m.group(1)
        m = re.match(r'^(.*)\+b\d+$', sv2)
        if m: sv2 = m.group(1)

        if sv1 == sv2:
            return 1

        return 0

    def get_dependency_solvers(self, block, arch, distribution, excluded=[], strict=False):
        """Find the packages which satisfy a dependency block

        This method returns the list of packages which satisfy a dependency
        block (as returned by apt_pkg.ParseDepends) for the given architecture
        and distribution.

        It returns a tuple with two items: the first is a boolean which is
        True if the dependency is satisfied, the second is the list of the
        solving packages.
        """

        packages = []

        # local copies for better performances
        binaries = self.binaries[distribution][arch]

        # for every package, version and operation in the block
        for name, version, op in block:
            # look for the package in unstable
            if name not in excluded and name in binaries[0]:
                package = binaries[0][name]
                # check the versioned dependency (if present)
                if op == '' and version == '' or apt_pkg.CheckDep(package[VERSION], op, version):
                    packages.append(name)

            # look for the package in the virtual packages list and loop on them
            for prov in binaries[1].get(name, []):
                if prov in excluded or \
                   prov not in binaries[0]: continue
                package = binaries[0][prov]
                # check the versioned dependency (if present)
                # TODO: this is forbidden by the debian policy, which says that versioned
                #       dependencies on virtual packages are never satisfied. The old britney
                #       does it and we have to go with it, but at least a warning should be raised.
                if op == '' and version == '' or not strict and apt_pkg.CheckDep(package[VERSION], op, version):
                    packages.append(prov)

        return (len(packages) > 0, packages)

    def excuse_unsat_deps(self, pkg, src, arch, suite, excuse, excluded=[]):
        """Find unsatisfied dependencies for a binary package

        This method analyzes the dependencies of the binary package specified
        by the parameter `pkg', built from the source package `src', for the
        architecture `arch' within the suite `suite'. If the dependency can't
        be satisfied in testing and/or unstable, it updates the excuse passed
        as parameter.

        The dependency fields checked are Pre-Depends and Depends.
        """
        # retrieve the binary package from the specified suite and arch
        binary_u = self.binaries[suite][arch][0][pkg]

        # local copies for better performances
        parse_depends = apt_pkg.ParseDepends
        get_dependency_solvers = self.get_dependency_solvers
        strict = True # not self.options.compatible

        # analyze the dependency fields (if present)
        for type_key, type in ((PREDEPENDS, 'Pre-Depends'), (DEPENDS, 'Depends')):
            if not binary_u[type_key]:
                continue

            # for every block of dependency (which is formed as conjunction of disconjunction)
            for block, block_txt in zip(parse_depends(binary_u[type_key]), binary_u[type_key].split(',')):
                # if the block is satisfied in testing, then skip the block
                solved, packages = get_dependency_solvers(block, arch, 'testing', excluded, strict=strict)
                if solved:
                    for p in packages:
                        if p not in self.binaries[suite][arch][0]: continue
                        excuse.add_sane_dep(self.binaries[suite][arch][0][p][SOURCE])
                    continue

                # check if the block can be satisfied in unstable, and list the solving packages
                solved, packages = get_dependency_solvers(block, arch, suite, [], strict=strict)
                packages = [self.binaries[suite][arch][0][p][SOURCE] for p in packages]

                # if the dependency can be satisfied by the same source package, skip the block:
                # obviously both binary packages will enter testing together
                if src in packages: continue

                # if no package can satisfy the dependency, add this information to the excuse
                if len(packages) == 0:
                    excuse.addhtml("%s/%s unsatisfiable %s: %s" % (pkg, arch, type, block_txt.strip()))
                    if arch not in self.options.break_arches.split():
                        excuse.add_unsat_dep(arch)
                    continue

                # for the solving packages, update the excuse to add the dependencies
                for p in packages:
                    if arch not in self.options.break_arches.split():
                        excuse.add_dep(p, arch)
                    else:
                        excuse.add_break_dep(p, arch)

        return True

    # Package analysis methods
    # ------------------------

    def should_remove_source(self, pkg):
        """Check if a source package should be removed from testing
        
        This method checks if a source package should be removed from the
        testing distribution; this happens if the source package is not
        present in the unstable distribution anymore.

        It returns True if the package can be removed, False otherwise.
        In the former case, a new excuse is appended to the the object
        attribute excuses.
        """
        # if the source package is available in unstable, then do nothing
        if pkg in self.sources['unstable']:
            return False
        # otherwise, add a new excuse for its removal and return True
        src = self.sources['testing'][pkg]
        excuse = Excuse("-" + pkg)
        excuse.set_vers(src[VERSION], None)
        src[MAINTAINER] and excuse.set_maint(src[MAINTAINER].strip())
        src[SECTION] and excuse.set_section(src[SECTION].strip())

        # if the package is blocked, skip it
        for hint in self.hints.search('block', package=pkg, removal=True):
            excuse.addhtml("Not touching package, as requested by %s (contact debian-release "
                "if update is needed)" % hint.user)
            excuse.addhtml("Not considered")
            self.excuses.append(excuse)
            return False

        excuse.addhtml("Valid candidate")
        self.excuses.append(excuse)
        return True

    def should_upgrade_srcarch(self, src, arch, suite):
        """Check if a binary package should be upgraded

        This method checks if a binary package should be upgraded; this can
        happen also if the binary package is a binary-NMU for the given arch.
        The analysis is performed for the source package specified by the
        `src' parameter, checking the architecture `arch' for the distribution
        `suite'.
       
        It returns False if the given package doesn't need to be upgraded,
        True otherwise. In the former case, a new excuse is appended to
        the the object attribute excuses.
        """
        # retrieve the source packages for testing and suite
        source_t = self.sources['testing'][src]
        source_u = self.sources[suite][src]

        # build the common part of the excuse, which will be filled by the code below
        ref = "%s/%s%s" % (src, arch, suite != 'unstable' and "_" + suite or "")
        excuse = Excuse(ref)
        excuse.set_vers(source_t[VERSION], source_t[VERSION])
        source_u[MAINTAINER] and excuse.set_maint(source_u[MAINTAINER].strip())
        source_u[SECTION] and excuse.set_section(source_u[SECTION].strip())
        
        # if there is a `remove' hint and the requested version is the same as the
        # version in testing, then stop here and return False
        for hint in [ x for x in self.hints.search('remove', package=src) if self.same_source(source_t[VERSION], x.version) ]:
            excuse.addhtml("Removal request by %s" % (hint.user))
            excuse.addhtml("Trying to remove package, not update it")
            excuse.addhtml("Not considered")
            self.excuses.append(excuse)
            return False

        # the starting point is that there is nothing wrong and nothing worth doing
        anywrongver = False
        anyworthdoing = False

        # for every binary package produced by this source in unstable for this architecture
        for pkg in sorted(filter(lambda x: x.endswith("/" + arch), source_u[BINARIES]), key=lambda x: x.split("/")[0]):
            pkg_name = pkg.split("/")[0]

            # retrieve the testing (if present) and unstable corresponding binary packages
            binary_t = pkg in source_t[BINARIES] and self.binaries['testing'][arch][0][pkg_name] or None
            binary_u = self.binaries[suite][arch][0][pkg_name]

            # this is the source version for the new binary package
            pkgsv = self.binaries[suite][arch][0][pkg_name][SOURCEVER]

            # if the new binary package is architecture-independent, then skip it
            if binary_u[ARCHITECTURE] == 'all':
                excuse.addhtml("Ignoring %s %s (from %s) as it is arch: all" % (pkg_name, binary_u[VERSION], pkgsv))
                continue

            # if the new binary package is not from the same source as the testing one, then skip it
            if not self.same_source(source_t[VERSION], pkgsv):
                anywrongver = True
                excuse.addhtml("From wrong source: %s %s (%s not %s)" % (pkg_name, binary_u[VERSION], pkgsv, source_t[VERSION]))
                break

            # find unsatisfied dependencies for the new binary package
            self.excuse_unsat_deps(pkg_name, src, arch, suite, excuse)

            # if the binary is not present in testing, then it is a new binary;
            # in this case, there is something worth doing
            if not binary_t:
                excuse.addhtml("New binary: %s (%s)" % (pkg_name, binary_u[VERSION]))
                anyworthdoing = True
                continue

            # at this point, the binary package is present in testing, so we can compare
            # the versions of the packages ...
            vcompare = apt_pkg.VersionCompare(binary_t[VERSION], binary_u[VERSION])

            # ... if updating would mean downgrading, then stop here: there is something wrong
            if vcompare > 0:
                anywrongver = True
                excuse.addhtml("Not downgrading: %s (%s to %s)" % (pkg_name, binary_t[VERSION], binary_u[VERSION]))
                break
            # ... if updating would mean upgrading, then there is something worth doing
            elif vcompare < 0:
                excuse.addhtml("Updated binary: %s (%s to %s)" % (pkg_name, binary_t[VERSION], binary_u[VERSION]))
                anyworthdoing = True

        # if there is nothing wrong and there is something worth doing or the source
        # package is not fake, then check what packages should be removed
        if not anywrongver and (anyworthdoing or not self.sources[suite][src][FAKESRC]):
            srcv = self.sources[suite][src][VERSION]
            ssrc = self.same_source(source_t[VERSION], srcv)
            # for every binary package produced by this source in testing for this architecture
            for pkg in sorted([x.split("/")[0] for x in self.sources['testing'][src][BINARIES] if x.endswith("/"+arch)]):
                # if the package is architecture-independent, then ignore it
                if self.binaries['testing'][arch][0][pkg][ARCHITECTURE] == 'all':
                    excuse.addhtml("Ignoring removal of %s as it is arch: all" % (pkg))
                    continue
                # if the package is not produced by the new source package, then remove it from testing
                if pkg not in self.binaries[suite][arch][0]:
                    tpkgv = self.binaries['testing'][arch][0][pkg][VERSION]
                    excuse.addhtml("Removed binary: %s %s" % (pkg, tpkgv))
                    if ssrc: anyworthdoing = True

        # if there is nothing wrong and there is something worth doing, this is a valid candidate
        if not anywrongver and anyworthdoing:
            excuse.addhtml("Valid candidate")
            self.excuses.append(excuse)
            return True
        # else if there is something worth doing (but something wrong, too) this package won't be considered
        elif anyworthdoing:
            excuse.addhtml("Not considered")
            self.excuses.append(excuse)

        # otherwise, return False
        return False

    def should_upgrade_src(self, src, suite):
        """Check if source package should be upgraded

        This method checks if a source package should be upgraded. The analysis
        is performed for the source package specified by the `src' parameter, 
        checking the architecture `arch' for the distribution `suite'.
       
        It returns False if the given package doesn't need to be upgraded,
        True otherwise. In the former case, a new excuse is appended to
        the object attribute excuses.
        """

        # retrieve the source packages for testing (if available) and suite
        source_u = self.sources[suite][src]
        if src in self.sources['testing']:
            source_t = self.sources['testing'][src]
            # if testing and unstable have the same version, then this is a candidate for binary-NMUs only
            if apt_pkg.VersionCompare(source_t[VERSION], source_u[VERSION]) == 0:
                return False
        else:
            source_t = None

        # build the common part of the excuse, which will be filled by the code below
        ref = "%s%s" % (src, suite != 'unstable' and "_" + suite or "")
        excuse = Excuse(ref)
        excuse.set_vers(source_t and source_t[VERSION] or None, source_u[VERSION])
        source_u[MAINTAINER] and excuse.set_maint(source_u[MAINTAINER].strip())
        source_u[SECTION] and excuse.set_section(source_u[SECTION].strip())

        # the starting point is that we will update the candidate
        update_candidate = True
        
        # if the version in unstable is older, then stop here with a warning in the excuse and return False
        if source_t and apt_pkg.VersionCompare(source_u[VERSION], source_t[VERSION]) < 0:
            excuse.addhtml("ALERT: %s is newer in testing (%s %s)" % (src, source_t[VERSION], source_u[VERSION]))
            self.excuses.append(excuse)
            return False

        # check if the source package really exists or if it is a fake one
        if source_u[FAKESRC]:
            excuse.addhtml("%s source package doesn't exist" % (src))
            update_candidate = False

        # retrieve the urgency for the upload, ignoring it if this is a NEW package (not present in testing)
        urgency = self.urgencies.get(src, self.options.default_urgency)
        if not source_t and urgency != self.options.default_urgency:
            excuse.addhtml("Ignoring %s urgency setting for NEW package" % (urgency))
            urgency = self.options.default_urgency

        # if there is a `remove' hint and the requested version is the same as the
        # version in testing, then stop here and return False
        for item in self.hints.search('remove', package=src):
            if source_t and self.same_source(source_t[VERSION], item.version) or \
               self.same_source(source_u[VERSION], item.version):
                excuse.addhtml("Removal request by %s" % (item.user))
                excuse.addhtml("Trying to remove package, not update it")
                update_candidate = False

        # check if there is a `block' or `block-udeb' hint for this package, or a `block-all source' hint
        blocked = {}
        for hint in self.hints.search(package=src):
            if hint.type == 'block' or (hint.type == 'block-all' and hint.package == 'source' and hint not in blocked['block']):
                blocked['block'] = hint
            if hint.type == 'block-udeb':
                blocked['block-udeb'] = hint

        # if the source is blocked, then look for an `unblock' hint; the unblock request
        # is processed only if the specified version is correct. If a package is blocked
        # by `block-udeb', then `unblock-udeb' must be present to cancel it.
        for block_cmd in blocked:
            unblock_cmd = "un" + block_cmd
            unblocks = self.hints.search(unblock_cmd, package=src)
         
            if unblocks and self.same_source(unblocks[0].version, source_u[VERSION]):
                excuse.addhtml("Ignoring %s request by %s, due to %s request by %s" %
                               (block_cmd, blocked[block_cmd].user, unblock_cmd, unblocks[0].user))
            else:
                if unblocks:
                    excuse.addhtml("%s request by %s ignored due to version mismatch: %s" %
                                   (unblock_cmd.capitalize(), unblocks[0].user, unblocks[0].version))
                excuse.addhtml("Not touching package due to %s request by %s (contact debian-release if update is needed)" %
                               (block_cmd, blocked[block_cmd].user))
                update_candidate = False

        # if the suite is unstable, then we have to check the urgency and the minimum days of
        # permanence in unstable before updating testing; if the source package is too young,
        # the check fails and we set update_candidate to False to block the update; consider
        # the age-days hint, if specified for the package
        if suite == 'unstable':
            if src not in self.dates:
                self.dates[src] = (source_u[VERSION], self.date_now)
            elif not self.same_source(self.dates[src][0], source_u[VERSION]):
                self.dates[src] = (source_u[VERSION], self.date_now)

            days_old = self.date_now - self.dates[src][1]
            min_days = self.MINDAYS[urgency]

            for age_days_hint in [ x for x in self.hints.search('age-days', package=src) if \
               self.same_source(source_u[VERSION], x.version) ]:
                excuse.addhtml("Overriding age needed from %d days to %d by %s" % (min_days,
                    int(age_days_hint.days), age_days_hint.user))
                min_days = int(age_days_hint.days)

            excuse.setdaysold(days_old, min_days)
            if days_old < min_days:
                urgent_hints = [ x for x in self.hints.search('urgent', package=src) if \
                   self.same_source(source_u[VERSION], x.version) ]
                if urgent_hints:
                    excuse.addhtml("Too young, but urgency pushed by %s" % (urgent_hints[0].user))
                else:
                    update_candidate = False

        if suite in ['pu', 'tpu']:
            # o-o-d(ish) checks for (t-)p-u
            for arch in self.options.architectures:
                # If the package isn't in testing or the testing
                # package produces no packages on this architecture,
                # then it can't be out-of-date.  We assume that if
                # the (t-)p-u package has produced any binaries for
                # this architecture then it is ok

                if not src in self.sources["testing"] or \
                   (len([x for x in self.sources["testing"][src][BINARIES] if x.endswith("/"+arch) and self.binaries["testing"][arch][0][x.split("/")[0]][ARCHITECTURE] != 'all' ]) == 0) or \
                   (len([x for x in self.sources[suite][src][BINARIES] if x.endswith("/"+arch) and self.binaries[suite][arch][0][x.split("/")[0]][ARCHITECTURE] != 'all' ]) > 0):
                    continue

                if suite == 'tpu':
                    base = 'testing'
                else:
                    base = 'stable'
                text = "Not yet built on <a href=\"http://buildd.debian.org/status/logs.php?arch=%s&pkg=%s&ver=%s&suite=%s\" target=\"_blank\">%s</a> (relative to testing)" % (urllib.quote(arch), urllib.quote(src), urllib.quote(source_u[VERSION]), arch, base)

                if arch in self.options.fucked_arches.split():
                    text = text + " (but %s isn't keeping up, so never mind)" % (arch)
                else:
                    update_candidate = False

                excuse.addhtml(text)

        # at this point, we check the status of the builds on all the supported architectures
        # to catch the out-of-date ones
        pkgs = {src: ["source"]}
        for arch in self.options.architectures:
            oodbins = {}
            # for every binary package produced by this source in the suite for this architecture
            for pkg in sorted([x.split("/")[0] for x in self.sources[suite][src][BINARIES] if x.endswith("/"+arch)]):
                if pkg not in pkgs: pkgs[pkg] = []
                pkgs[pkg].append(arch)

                # retrieve the binary package and its source version
                binary_u = self.binaries[suite][arch][0][pkg]
                pkgsv = binary_u[SOURCEVER]

                # if it wasn't built by the same source, it is out-of-date
                if not self.same_source(source_u[VERSION], pkgsv):
                    if pkgsv not in oodbins:
                        oodbins[pkgsv] = []
                    oodbins[pkgsv].append(pkg)
                    continue

                # if the package is architecture-dependent or the current arch is `nobreakall'
                # find unsatisfied dependencies for the binary package
                if binary_u[ARCHITECTURE] != 'all' or arch in self.options.nobreakall_arches.split():
                    self.excuse_unsat_deps(pkg, src, arch, suite, excuse)

            # if there are out-of-date packages, warn about them in the excuse and set update_candidate
            # to False to block the update; if the architecture where the package is out-of-date is
            # in the `fucked_arches' list, then do not block the update
            if oodbins:
                oodtxt = ""
                for v in oodbins.keys():
                    if oodtxt: oodtxt = oodtxt + "; "
                    oodtxt = oodtxt + "%s (from <a href=\"http://buildd.debian.org/status/logs.php?" \
                        "arch=%s&pkg=%s&ver=%s\" target=\"_blank\">%s</a>)" % \
                        (", ".join(sorted(oodbins[v])), urllib.quote(arch), urllib.quote(src), urllib.quote(v), v)
                text = "out of date on <a href=\"http://buildd.debian.org/status/logs.php?" \
                    "arch=%s&pkg=%s&ver=%s\" target=\"_blank\">%s</a>: %s" % \
                    (urllib.quote(arch), urllib.quote(src), urllib.quote(source_u[VERSION]), arch, oodtxt)

                if arch in self.options.fucked_arches.split():
                    text = text + " (but %s isn't keeping up, so nevermind)" % (arch)
                else:
                    update_candidate = False

                if self.date_now != self.dates[src][1]:
                    excuse.addhtml(text)

        # if the source package has no binaries, set update_candidate to False to block the update
        if len(self.sources[suite][src][BINARIES]) == 0:
            excuse.addhtml("%s has no binaries on any arch" % src)
            update_candidate = False

        # if the suite is unstable, then we have to check the release-critical bug lists before
        # updating testing; if the unstable package has RC bugs that do not apply to the testing
        # one,  the check fails and we set update_candidate to False to block the update
        if suite == 'unstable':
            for pkg in pkgs.keys():
                bugs_t = []
                bugs_u = []
                if self.bugs['testing'].has_key(pkg):
                    bugs_t.extend(self.bugs['testing'][pkg])
                if self.bugs['unstable'].has_key(pkg):
                    bugs_u.extend(self.bugs['unstable'][pkg])
                if 'source' in pkgs[pkg]:
                    spkg = "src:%s" % (pkg)
                    if self.bugs['testing'].has_key(spkg):
                        bugs_t.extend(self.bugs['testing'][spkg])
                    if self.bugs['unstable'].has_key(spkg):
                        bugs_u.extend(self.bugs['unstable'][spkg])
 
                new_bugs = sorted(set(bugs_u).difference(bugs_t))
                old_bugs = sorted(set(bugs_t).difference(bugs_u))

                if len(new_bugs) > 0:
                    excuse.addhtml("%s (%s) <a href=\"http://bugs.debian.org/cgi-bin/pkgreport.cgi?" \
                        "which=pkg&data=%s&sev-inc=critical&sev-inc=grave&sev-inc=serious\" " \
                        "target=\"_blank\">has new bugs</a>!" % (pkg, ", ".join(pkgs[pkg]), urllib.quote(pkg)))
                    excuse.addhtml("Updating %s introduces new bugs: %s" % (pkg, ", ".join(
                        ["<a href=\"http://bugs.debian.org/%s\">#%s</a>" % (urllib.quote(a), a) for a in new_bugs])))
                    update_candidate = False

                if len(old_bugs) > 0:
                    excuse.addhtml("Updating %s fixes old bugs: %s" % (pkg, ", ".join(
                        ["<a href=\"http://bugs.debian.org/%s\">#%s</a>" % (urllib.quote(a), a) for a in old_bugs])))
                if len(old_bugs) > len(new_bugs) and len(new_bugs) > 0:
                    excuse.addhtml("%s introduces new bugs, so still ignored (even "
                        "though it fixes more than it introduces, whine at debian-release)" % pkg)

        # check if there is a `force' hint for this package, which allows it to go in even if it is not updateable
        forces = [ x for x in self.hints.search('force', package=src) if self.same_source(source_u[VERSION], x.version) ]
        if forces:
            excuse.dontinvalidate = 1
        if not update_candidate and forces:
            excuse.addhtml("Should ignore, but forced by %s" % (forces[0].user))
            update_candidate = True

        # if the suite is *-proposed-updates, the package needs an explicit approval in order to go in
        if suite in ['tpu', 'pu']:
            approves = [ x for x in self.hints.search('approve', package=src) if self.same_source(source_u[VERSION], x.version) ]
            if approves:
                excuse.addhtml("Approved by %s" % approves[0].user)
            else:
                excuse.addhtml("NEEDS APPROVAL BY RM")
                update_candidate = False

        # if the package can be updated, it is a valid candidate
        if update_candidate:
            excuse.addhtml("Valid candidate")
        # else it won't be considered
        else:
            excuse.addhtml("Not considered")

        self.excuses.append(excuse)
        return update_candidate

    def reversed_exc_deps(self):
        """Reverse the excuses dependencies

        This method returns a dictionary where the keys are the package names
        and the values are the excuse names which depend on it.
        """
        res = {}
        for exc in self.excuses:
            for d in exc.deps:
                if d not in res: res[d] = []
                res[d].append(exc.name)
        return res

    def invalidate_excuses(self, valid, invalid):
        """Invalidate impossible excuses

        This method invalidates the impossible excuses, which depend
        on invalid excuses. The two parameters contains the list of
        `valid' and `invalid' excuses.
        """
        # build a lookup-by-name map
        exclookup = {}
        for e in self.excuses:
            exclookup[e.name] = e

        # build the reverse dependencies
        revdeps = self.reversed_exc_deps()

        # loop on the invalid excuses
        i = 0
        while i < len(invalid):
            # if there is no reverse dependency, skip the item
            if invalid[i] not in revdeps:
                i += 1
                continue
            # if the dependency can be satisfied by a testing-proposed-updates excuse, skip the item
            if (invalid[i] + "_tpu") in valid:
                i += 1
                continue
            # loop on the reverse dependencies
            for x in revdeps[invalid[i]]:
                # if the item is valid and it is marked as `dontinvalidate', skip the item
                if x in valid and exclookup[x].dontinvalidate:
                    continue

                # otherwise, invalidate the dependency and mark as invalidated and
                # remove the depending excuses
                exclookup[x].invalidate_dep(invalid[i])
                if x in valid:
                    p = valid.index(x)
                    invalid.append(valid.pop(p))
                    exclookup[x].addhtml("Invalidated by dependency")
                    exclookup[x].addhtml("Not considered")
            i = i + 1
 
    def write_excuses(self):
        """Produce and write the update excuses

        This method handles the update excuses generation: the packages are
        looked at to determine whether they are valid candidates. For the details
        of this procedure, please refer to the module docstring.
        """

        self.__log("Update Excuses generation started", type="I")

        # list of local methods and variables (for better performance)
        sources = self.sources
        architectures = self.options.architectures
        should_remove_source = self.should_remove_source
        should_upgrade_srcarch = self.should_upgrade_srcarch
        should_upgrade_src = self.should_upgrade_src

        # this list will contain the packages which are valid candidates;
        # if a package is going to be removed, it will have a "-" prefix
        upgrade_me = []

        # for every source package in testing, check if it should be removed
        for pkg in sources['testing']:
            if should_remove_source(pkg):
                upgrade_me.append("-" + pkg)

        # for every source package in unstable check if it should be upgraded
        for pkg in sources['unstable']:
            if sources['unstable'][pkg][FAKESRC]: continue
            # if the source package is already present in testing,
            # check if it should be upgraded for every binary package
            if pkg in sources['testing'] and not sources['testing'][pkg][FAKESRC]:
                for arch in architectures:
                    if should_upgrade_srcarch(pkg, arch, 'unstable'):
                        upgrade_me.append("%s/%s" % (pkg, arch))

            # check if the source package should be upgraded
            if should_upgrade_src(pkg, 'unstable'):
                upgrade_me.append(pkg)

        # for every source package in *-proposed-updates, check if it should be upgraded
        for suite in ['pu', 'tpu']:
            for pkg in sources[suite]:
                # if the source package is already present in testing,
                # check if it should be upgraded for every binary package
                if pkg in sources['testing']:
                    for arch in architectures:
                        if should_upgrade_srcarch(pkg, arch, suite):
                            upgrade_me.append("%s/%s_%s" % (pkg, arch, suite))

                # check if the source package should be upgraded
                if should_upgrade_src(pkg, suite):
                    upgrade_me.append("%s_%s" % (pkg, suite))

        # process the `remove' hints, if the given package is not yet in upgrade_me
        for item in self.hints['remove']:
            src = item.package
            if src in upgrade_me: continue
            if ("-"+src) in upgrade_me: continue
            if src not in sources['testing']: continue

            # check if the version specified in the hint is the same as the considered package
            tsrcv = sources['testing'][src][VERSION]
            if not self.same_source(tsrcv, item.version): continue

            # add the removal of the package to upgrade_me and build a new excuse
            upgrade_me.append("-%s" % (src))
            excuse = Excuse("-%s" % (src))
            excuse.set_vers(tsrcv, None)
            excuse.addhtml("Removal request by %s" % (item.user))
            excuse.addhtml("Package is broken, will try to remove")
            self.excuses.append(excuse)

        # sort the excuses by daysold and name
        self.excuses.sort(lambda x, y: cmp(x.daysold, y.daysold) or cmp(x.name, y.name))

        # extract the not considered packages, which are in the excuses but not in upgrade_me
        unconsidered = [e.name for e in self.excuses if e.name not in upgrade_me]

        # invalidate impossible excuses
        for e in self.excuses:
            # parts[0] == package name
            # parts[1] == optional architecture
            parts = e.name.split('/')
            for d in e.deps:
                ok = False
                # source -> source dependency; both packages must have
                # valid excuses
                if d in upgrade_me or d in unconsidered:
                    ok = True
                # if the excuse is for a binNMU, also consider d/$arch as a
                # valid excuse
                elif len(parts) == 2:
                    bd = '%s/%s' % (d, parts[1])
                    if bd in upgrade_me or bd in unconsidered:
                        ok = True
                # if the excuse is for a source package, check each of the
                # architectures on which the excuse lists a dependency on d,
                # and consider the excuse valid if it is possible on each
                # architecture
                else:
                    arch_ok = True
                    for arch in e.deps[d]:
                        bd = '%s/%s' % (d, arch)
                        if bd not in upgrade_me and bd not in unconsidered:
                            arch_ok = False
                            break
                    if arch_ok:
                        ok = True
                if not ok:
                    e.addhtml("Impossible dependency: %s -> %s" % (e.name, d))
        self.invalidate_excuses(upgrade_me, unconsidered)

        # sort the list of candidates
        self.upgrade_me = sorted([ MigrationItem(x) for x in upgrade_me ])

        # write excuses to the output file
        if not self.options.dry_run:
            self.__log("> Writing Excuses to %s" % self.options.excuses_output, type="I")
            f = open(self.options.excuses_output, 'w')
            f.write("<!DOCTYPE HTML PUBLIC \"-//W3C//DTD HTML 4.01//EN\" \"http://www.w3.org/TR/REC-html40/strict.dtd\">\n")
            f.write("<html><head><title>excuses...</title>")
            f.write("<meta http-equiv=\"Content-Type\" content=\"text/html;charset=utf-8\"></head><body>\n")
            f.write("<p>Generated: " + time.strftime("%Y.%m.%d %H:%M:%S %z", time.gmtime(time.time())) + "</p>\n")
            f.write("<ul>\n")
            for e in self.excuses:
                f.write("<li>%s" % e.html())
            f.write("</ul></body></html>\n")
            f.close()

        self.__log("Update Excuses generation completed", type="I")

    # Upgrade run
    # -----------

    def newlyuninst(self, nuold, nunew):
        """Return a nuninst statstic with only new uninstallable packages

        This method subtracts the uninstallable packages of the statistic
        `nunew` from the statistic `nuold`.

        It returns a dictionary with the architectures as keys and the list
        of uninstallable packages as values.
        """
        res = {}
        for arch in nuold:
            if arch not in nunew: continue
            res[arch] = [x for x in nunew[arch] if x not in nuold[arch]]
        return res

    def get_nuninst(self, requested_arch=None, build=False):
        """Return the uninstallability statistic for all the architectures

        To calculate the uninstallability counters, the method checks the
        installability of all the packages for all the architectures, and
        tracks dependencies in a recursive way. The architecture
        independent packages are checked only for the `nobreakall`
        architectures.

        It returns a dictionary with the architectures as keys and the list
        of uninstallable packages as values.
        """
        # if we are not asked to build the nuninst, read it from the cache
        if not build:
            return self.read_nuninst()

        nuninst = {}

        # local copies for better performance
        binaries = self.binaries['testing']
        systems = self.systems

        # for all the architectures
        for arch in self.options.architectures:
            if requested_arch and arch != requested_arch: continue
            # if it is in the nobreakall ones, check arch-independent packages too
            if arch not in self.options.nobreakall_arches.split():
                skip_archall = True
            else: skip_archall = False

            # check all the packages for this architecture, calling add_nuninst if a new
            # uninstallable package is found
            nuninst[arch] = set()
            for pkg_name in binaries[arch][0]:
                r = systems[arch].is_installable(pkg_name)
                if not r:
                    nuninst[arch].add(pkg_name)

            # if they are not required, remove architecture-independent packages
            nuninst[arch + "+all"] = nuninst[arch].copy()
            if skip_archall:
                for pkg in nuninst[arch + "+all"]:
                    bpkg = binaries[arch][0][pkg]
                    if bpkg[ARCHITECTURE] == 'all':
                        nuninst[arch].remove(pkg)

        # return the dictionary with the results
        return nuninst

    def eval_nuninst(self, nuninst, original=None):
        """Return a string which represents the uninstallability counters

        This method returns a string which represents the uninstallability
        counters reading the uninstallability statistics `nuninst` and, if
        present, merging the results with the `original` one.

        An example of the output string is:
        1+2: i-0:a-0:a-0:h-0:i-1:m-0:m-0:p-0:a-0:m-0:s-2:s-0

        where the first part is the number of broken packages in non-break
        architectures + the total number of broken packages for all the
        architectures.
        """
        res = []
        total = 0
        totalbreak = 0
        for arch in self.options.architectures:
            if arch in nuninst:
                n = len(nuninst[arch])
            elif original and arch in original:
                n = len(original[arch])
            else: continue
            if arch in self.options.break_arches.split():
                totalbreak = totalbreak + n
            else:
                total = total + n
            res.append("%s-%d" % (arch[0], n))
        return "%d+%d: %s" % (total, totalbreak, ":".join(res))

    def eval_uninst(self, nuninst):
        """Return a string which represents the uninstallable packages

        This method returns a string which represents the uninstallable
        packages reading the uninstallability statistics `nuninst`.

        An example of the output string is:
            * i386: broken-pkg1, broken-pkg2
        """
        parts = []
        for arch in self.options.architectures:
            if arch in nuninst and len(nuninst[arch]) > 0:
                parts.append("    * %s: %s\n" % (arch,", ".join(sorted(nuninst[arch]))))
        return "".join(parts)

    def is_nuninst_asgood_generous(self, old, new):
        diff = 0
        for arch in self.options.architectures:
            if arch in self.options.break_arches.split(): continue
            diff = diff + (len(new[arch]) - len(old[arch]))
        return diff <= 0


    def doop_source(self, item, hint_undo=[]):
        """Apply a change to the testing distribution as requested by `pkg`

        An optional list of undo actions related to packages processed earlier
        in a hint may be passed in `hint_undo`.

        This method applies the changes required by the action `item` tracking
        them so it will be possible to revert them.

        The method returns a list of the package name, the suite where the
        package comes from, the list of packages affected by the change and
        the dictionary undo which can be used to rollback the changes.
        """
        undo = {'binaries': {}, 'sources': {}, 'virtual': {}, 'nvirtual': []}

        affected = []

        # local copies for better performances
        sources = self.sources
        binaries = self.binaries['testing']
<<<<<<< HEAD
=======

        # removal of single-arch binary package = "-<package>/<arch>"
        # only used for cleaning up after smooth-updates
        if pkg[0] == "-" and "/" in pkg:
            pkg_name, arch = pkg.split("/")
            pkg_name = pkg_name[1:]
            suite = "testing"
        # arch = "<source>/<arch>",
        elif "/" in pkg:
            pkg_name, arch = pkg.split("/")
            if arch.endswith("_tpu") or arch.endswith("_pu"):
                arch, suite = arch.split("_")
            else: suite = "unstable"
        # removal of source packages = "-<source>",
        elif pkg[0] == "-":
            pkg_name = pkg[1:]
            suite = "testing"
        # testing-proposed-updates = "<source>_tpu"
        # proposed-updates = "<source>_pu"
        elif pkg.endswith("_tpu") or pkg.endswith("_pu"):
            pkg_name, suite = pkg.rsplit("_")
        # normal update of source packages = "<source>"
        else:
            pkg_name = pkg
            suite = "unstable"

>>>>>>> 8221e53d
        # remove all binary packages (if the source already exists)
        if item.architecture == 'source' or not item.is_removal:
            if item.package in sources['testing']:
                source = sources['testing'][item.package]

                bins = []
                check = []
                smoothbins = []

                # remove all the binaries

                # first, build a list of eligible binaries
                for p in source[BINARIES]:
                    binary, parch = p.split("/")
                    if item.architecture != 'source' and parch != item.architecture: continue
                    # do not remove binaries which have been hijacked by other sources
                    if binaries[parch][0][binary][SOURCE] != item.package: continue
                    bins.append(p)

                for p in bins:
                    binary, parch = p.split("/")
                    # if a smooth update is possible for the package, skip it
                    if not self.options.compatible and item.suite == 'unstable' and \
                       binary not in self.binaries[item.suite][parch][0] and \
                       ('ALL' in self.options.smooth_updates or \
                        binaries[parch][0][binary][SECTION] in self.options.smooth_updates):

                        # if the package has reverse-dependencies which are
                        # built from other sources, it's a valid candidate for
                        # a smooth update.  if not, it may still be a valid
                        # candidate if one if its r-deps is itself a candidate,
                        # so note it for checking later
                        rdeps = binaries[parch][0][binary][RDEPENDS]

                        if len([x for x in rdeps if x not in [y.split("/")[0] for y in bins]]) > 0:
                            smoothbins.append(p)
                        else:
                            check.append(p)

                # check whether we should perform a smooth update for
                # packages which are candidates but do not have r-deps
                # outside of the current source
                for p in check:
                    binary, parch = p.split("/")
                    rdeps = [ bin for bin in binaries[parch][0][binary][RDEPENDS] \
                              if bin in [y.split("/")[0] for y in smoothbins] ]
                    if len(rdeps) > 0:
                        smoothbins.append(p)

                # remove all the binaries which aren't being smooth updated
                for p in [ bin for bin in bins if bin not in smoothbins ]:
                    binary, parch = p.split("/")
                    # save the old binary for undo
                    undo['binaries'][p] = binaries[parch][0][binary]
                    # all the reverse dependencies are affected by the change
                    affected.extend( [ (x, parch) for x in \
                                       self.get_reverse_tree(binary, parch, 'testing') ] )
                    affected = list(set(affected))
                    # remove the provided virtual packages
                    for j in binaries[parch][0][binary][PROVIDES]:
                        key = j + "/" + parch
                        if key not in undo['virtual']:
                            undo['virtual'][key] = binaries[parch][1][j][:]
                        binaries[parch][1][j].remove(binary)
                        if len(binaries[parch][1][j]) == 0:
                            del binaries[parch][1][j]
                    # finally, remove the binary package
                    del binaries[parch][0][binary]
                    self.systems[parch].remove_binary(binary)
                # remove the source package
                if item.architecture == 'source':
                    undo['sources'][item.package] = source
                    del sources['testing'][item.package]
            else:
                # the package didn't exist, so we mark it as to-be-removed in case of undo
                undo['sources']['-' + item.package] = True

<<<<<<< HEAD
        # single binary removal
        elif item.package in binaries[item.architecture][0]:
            undo['binaries'][item.package + "/" + item.architecture] = binaries[item.architecture][0][item.package]
            affected.extend( [ (x, item.architecture) for x in \
               self.get_reverse_tree(item.package, item.architecture, 'testing') ] )
=======
        # single binary removal; used for clearing up after smooth
        # updates but not supported as a manual hint
        elif pkg_name in binaries[arch][0]:
            undo['binaries'][pkg_name + "/" + arch] = binaries[arch][0][pkg_name]
            affected.extend( [ (x, arch) for x in \
               self.get_reverse_tree(pkg_name, arch, 'testing') ] )
>>>>>>> 8221e53d
            affected = list(set(affected))
            del binaries[item.architecture][0][item.package]
            self.systems[item.architecture].remove_binary(item.package)

        # add the new binary packages (if we are not removing)
        if not item.is_removal:
            source = sources[item.suite][item.package]
            for p in source[BINARIES]:
                binary, parch = p.split("/")
                if item.architecture not in ['source', parch]: continue
                key = (binary, parch)
                # obviously, added/modified packages are affected
                if key not in affected: affected.append(key)
                # if the binary already exists (built from another source)
                if binary in binaries[parch][0]:
                    # save the old binary package
                    undo['binaries'][p] = binaries[parch][0][binary]
                    # all the reverse dependencies are affected by the change
                    affected.extend( [ (x, parch) for x in \
                                        self.get_reverse_tree(binary, parch, 'testing') ] )
                    affected = list(set(affected))
                    # all the reverse conflicts and their dependency tree are affected by the change
                    for j in binaries[parch][0][binary][RCONFLICTS]:
                        key = (j, parch)
                        if key not in affected: affected.append(key)
                        for p in self.get_full_tree(j, parch, 'testing'):
                            key = (p, parch)
                            if key not in affected: affected.append(key)
                    self.systems[parch].remove_binary(binary)
                else:
                    # if the binary was previously built by a different
                    # source package in testing, all of the reverse
                    # dependencies of the old binary are affected.
                    # reverse dependencies built from this source can be
                    # ignored as their reverse trees are already handled
                    # by this function
                    # XXX: and the reverse conflict tree?
                    for (tundo, tpkg) in hint_undo:
                        if p in tundo['binaries']:
                            for rdep in tundo['binaries'][p][RDEPENDS]:
                                if rdep in binaries[parch][0] and rdep not in source[BINARIES]:
                                    affected.append( (rdep, parch) )
                                    affected.extend( [ (x, parch) for x in \
                                                        self.get_reverse_tree(rdep, parch, 'testing') ] )
                    affected = list(set(affected))
                # add/update the binary package
                binaries[parch][0][binary] = self.binaries[item.suite][parch][0][binary]
                self.systems[parch].add_binary(binary, binaries[parch][0][binary][:PROVIDES] + \
                    [", ".join(binaries[parch][0][binary][PROVIDES]) or None])
                # register new provided packages
                for j in binaries[parch][0][binary][PROVIDES]:
                    key = j + "/" + parch
                    if j not in binaries[parch][1]:
                        undo['nvirtual'].append(key)
                        binaries[parch][1][j] = []
                    elif key not in undo['virtual']:
                        undo['virtual'][key] = binaries[parch][1][j][:]
                    binaries[parch][1][j].append(binary)
                # all the reverse dependencies are affected by the change
                affected.extend( [ (x, parch) for x in \
                                    self.get_reverse_tree(binary, parch, 'testing') ] )
                affected = list(set(affected))

            # register reverse dependencies and conflicts for the new binary packages
            for p in source[BINARIES]:
                binary, parch = p.split("/")
                if item.architecture not in ['source', parch]: continue
                self.register_reverses(binary, binaries[parch][0] , binaries[parch][1])

            # add/update the source package
            if item.architecture == 'source':
                sources['testing'][item.package] = sources[item.suite][item.package]

        # return the package name, the suite, the list of affected packages and the undo dictionary
        return (item, affected, undo)

    def get_reverse_tree(self, pkg, arch, suite):
        packages = []
        binaries = self.binaries[suite][arch][0]

        rev_deps = set(binaries[pkg][RDEPENDS])
        seen = set()
        while len(rev_deps) > 0:
            # mark all of the current iteration of packages as affected
            packages.extend( [ x for x in rev_deps ] )
            # and as processed
            seen |= rev_deps
            # generate the next iteration, which is the reverse-dependencies of
            # the current iteration
            new_rev_deps = [ binaries[x][RDEPENDS] for x in rev_deps \
                             if x in binaries ]
            # flatten the list-of-lists, filtering out already handled packages
            # in the process
            rev_deps = set([ package for sublist in new_rev_deps \
                             for package in sublist if package not in seen ])
        # remove duplicates from the list of affected packages
        packages = list(set(packages))
        return packages

    def get_full_tree(self, pkg, arch, suite):
        """Calculate the full dependency tree for the given package

        This method returns the full dependency tree for the package `pkg`,
        inside the `arch` architecture for the suite `suite`.
        """
        packages = [pkg]
        binaries = self.binaries[suite][arch][0]
        if pkg in binaries:
            l = n = 0
            while len(packages) > l:
                l = len(packages)
                for p in packages[n:]:
                    packages.extend([x for x in binaries[p][RDEPENDS] if x not in packages and x in binaries])
                n = l
            return packages
        else:
            return []

    def iter_packages(self, packages, selected, hint=False, nuninst=None):
        """Iter on the list of actions and apply them one-by-one

        This method applies the changes from `packages` to testing, checking the uninstallability
        counters for every action performed. If the action does not improve them, it is reverted.
        The method returns the new uninstallability counters and the remaining actions if the
        final result is successful, otherwise (None, None).
        """
        extra = []
        deferred = []
        skipped = []
        mark_passed = False
        position = len(packages)

        if nuninst:
            nuninst_comp = nuninst.copy()
        else:
            nuninst_comp = self.nuninst_orig.copy()

        # local copies for better performance
        binaries = self.binaries['testing']
        sources = self.sources
        systems = self.systems
        architectures = self.options.architectures
        nobreakall_arches = self.options.nobreakall_arches.split()
        new_arches = self.options.new_arches.split()
        break_arches = self.options.break_arches.split()
        dependencies = self.dependencies
        compatible = self.options.compatible

        # pre-process a hint batch
        pre_process = {}
        if selected and hint:
            for package in selected:
                pkg, affected, undo = self.doop_source(package)
                pre_process[package] = (pkg, affected, undo)

        lundo = []
        if not hint:
            self.output_write("recur: [%s] %s %d/%d\n" % ("", ",".join(selected), len(packages), len(extra)))

        # loop on the packages (or better, actions)
        while packages:
            pkg = packages.pop(0)

            # this is the marker for the first loop
            if not compatible and not mark_passed and position < 0:
                mark_passed = True
                packages.extend(deferred)
                del deferred
            else: position -= 1

            # defer packages if their dependency has been already skipped
            if not compatible and not mark_passed:
                defer = False
                for p in dependencies.get(pkg, []):
                    if p in skipped:
                        deferred.append(pkg)
                        skipped.append(pkg)
                        defer = True
                        break
                if defer: continue

            if not hint:
                self.output_write("trying: %s\n" % (pkg))

            better = True
            nuninst = {}

            # apply the changes
            if pkg in pre_process:
                item, affected, undo = pre_process[pkg]
            else:
                item, affected, undo = self.doop_source(pkg, lundo)
            if hint:
                lundo.append((undo, item))

            # check the affected packages on all the architectures
            for arch in (item.architecture == 'source' and architectures or (item.architecture,)):
                if arch not in nobreakall_arches:
                    skip_archall = True
                else: skip_archall = False

                nuninst[arch] = set([x for x in nuninst_comp[arch] if x in binaries[arch][0]])
                nuninst[arch + "+all"] = set([x for x in nuninst_comp[arch + "+all"] if x in binaries[arch][0]])
                broken = nuninst[arch + "+all"]
                to_check = []

                # broken packages (first round)
                for p in [x[0] for x in affected if x[1] == arch]:
                    if p not in binaries[arch][0]: continue
                    r = systems[arch].is_installable(p)
                    if not r:
                        if p not in broken:
                            to_check.append(p)
                            broken.add(p)
                        if not (skip_archall and binaries[arch][0][p][ARCHITECTURE] == 'all'):
                            if p not in nuninst[arch]:
                                nuninst[arch].add(p)
                    else:
                        if p in broken:
                            to_check.append(p)
                            broken.remove(p)
                        if not (skip_archall and binaries[arch][0][p][ARCHITECTURE] == 'all'):
                            # if the package was previously arch:all and uninstallable
                            # and has moved to being architecture-dependent, becoming
                            # installable in the process then it will not be in the
                            # architecture-dependent uninstallability set; therefore,
                            # don't try removing it
                            if p in nuninst[arch]:
                                nuninst[arch].remove(p)
                                 

                # broken packages (second round, reverse dependencies of the first round)
                while to_check:
                    j = to_check.pop(0)
                    if j not in binaries[arch][0]: continue
                    for p in binaries[arch][0][j][RDEPENDS]:
                        if p in broken or p not in binaries[arch][0]: continue
                        r = systems[arch].is_installable(p)
                        if not r:
                            if p not in broken:
                                broken.add(p)
                                to_check.append(p)
                            if not (skip_archall and binaries[arch][0][p][ARCHITECTURE] == 'all'):
                                if p not in nuninst[arch]:
                                    nuninst[arch].add(p)
                        else:
                            if p in broken:
                                broken.remove(p)
                                to_check.append(p)
                            if not (skip_archall and binaries[arch][0][p][ARCHITECTURE] == 'all'):
                                # if the package was previously arch:all and uninstallable
                                # and has moved to being architecture-dependent, becoming
                                # installable in the process then it will not be in the
                                # architecture-dependent uninstallability set; therefore,
                                # don't try removing it
                                if p in nuninst[arch]:
                                    nuninst[arch].remove(p)

                # if we are processing hints, go ahead
                if hint:
                    nuninst_comp[arch] = nuninst[arch]
                    nuninst_comp[arch + "+all"] = nuninst[arch + "+all"]
                    continue

                # if the uninstallability counter is worse than before, break the loop
                if ((item.architecture != 'source' and arch not in new_arches) or \
                    (arch not in break_arches)) and len(nuninst[arch]) > len(nuninst_comp[arch]):
                    better = False
                    break

            # if we are processing hints or the package is already accepted, go ahead
            if hint or item in selected: continue

            # check if the action improved the uninstallability counters
            if better:
                lundo.append((undo, item))
                selected.append(pkg)
                packages.extend(extra)
                extra = []
                self.output_write("accepted: %s\n" % (pkg))
                self.output_write("   ori: %s\n" % (self.eval_nuninst(self.nuninst_orig)))
                self.output_write("   pre: %s\n" % (self.eval_nuninst(nuninst_comp)))
                self.output_write("   now: %s\n" % (self.eval_nuninst(nuninst, nuninst_comp)))
                if len(selected) <= 20:
                    self.output_write("   all: %s\n" % (" ".join([ str(x) for x in selected ])))
                else:
                    self.output_write("  most: (%d) .. %s\n" % (len(selected), " ".join([str(x) for x in selected][-20:])))
                for k in nuninst:
                    nuninst_comp[k] = nuninst[k]
            else:
                self.output_write("skipped: %s (%d <- %d)\n" % (pkg, len(extra), len(packages)))
                self.output_write("    got: %s\n" % (self.eval_nuninst(nuninst, pkg.architecture != 'source' and nuninst_comp or None)))
                self.output_write("    * %s: %s\n" % (arch, ", ".join(sorted([b for b in nuninst[arch] if b not in nuninst_comp[arch]]))))

                extra.append(pkg)
                if not mark_passed:
                    skipped.append(pkg)

                # undo the changes (source)
                for k in undo['sources'].keys():
                    if k[0] == '-':
                        del sources['testing'][k[1:]]
                    else: sources['testing'][k] = undo['sources'][k]

                # undo the changes (new binaries)
                if not item.is_removal and item.package in sources[item.suite]:
                    for p in sources[item.suite][item.package][BINARIES]:
                        binary, arch = p.split("/")
                        if item.architecture in ['source', arch]:
                            del binaries[arch][0][binary]
                            self.systems[arch].remove_binary(binary)

                # undo the changes (binaries)
                for p in undo['binaries'].keys():
                    binary, arch = p.split("/")
                    if binary[0] == "-":
                        del binaries[arch][0][binary[1:]]
                        self.systems[arch].remove_binary(binary[1:])
                    else:
                        binaries[arch][0][binary] = undo['binaries'][p]
                        self.systems[arch].remove_binary(binary)
                        self.systems[arch].add_binary(binary, binaries[arch][0][binary][:PROVIDES] + \
                            [", ".join(binaries[arch][0][binary][PROVIDES]) or None])

                # undo the changes (virtual packages)
                for p in undo['nvirtual']:
                    j, arch = p.split("/")
                    del binaries[arch][1][j]
                for p in undo['virtual']:
                    j, arch = p.split("/")
                    if j[0] == '-':
                        del binaries[arch][1][j[1:]]
                    else: binaries[arch][1][j] = undo['virtual'][p]

        # if we are processing hints, return now
        if hint:
            return (nuninst_comp, [], lundo)

        self.output_write(" finish: [%s]\n" % ",".join([ str(x) for x in selected ]))
        self.output_write("endloop: %s\n" % (self.eval_nuninst(self.nuninst_orig)))
        self.output_write("    now: %s\n" % (self.eval_nuninst(nuninst_comp)))
        self.output_write(self.eval_uninst(self.newlyuninst(self.nuninst_orig, nuninst_comp)))
        self.output_write("\n")

        return (nuninst_comp, extra, lundo)

    def do_all(self, maxdepth=0, init=None, actions=None):
        """Testing update runner

        This method tries to update testing checking the uninstallability
        counters before and after the actions to decide if the update was
        successful or not.
        """
        selected = []
        if actions:
            upgrade_me = actions[:]
        else:
            upgrade_me = self.upgrade_me[:]
        nuninst_start = self.nuninst_orig

        # these are special parameters for hints processing
        undo = False
        force = False
        earlyabort = False
        if maxdepth == "easy" or maxdepth < 0:
            force = maxdepth < 0
            earlyabort = True
            maxdepth = 0

        # if we have a list of initial packages, check them
        if init:
            self.output_write("leading: %s\n" % (",".join([ str(x) for x in init ])))
            for x in init:
                if x not in upgrade_me:
                    self.output_write("failed: %s\n" % (x.uvname))
                    return None
                selected.append(x)
                upgrade_me.remove(x)
        
        self.output_write("start: %s\n" % self.eval_nuninst(nuninst_start))
        if not force:
            self.output_write("orig: %s\n" % self.eval_nuninst(nuninst_start))

        if earlyabort:
            extra = upgrade_me[:]
            (nuninst_end, extra, lundo) = self.iter_packages(init, selected, hint=True)
            undo = True
            if force:
                self.output_write("orig: %s\n" % self.eval_nuninst(nuninst_end))
            self.output_write("easy: %s\n" % (self.eval_nuninst(nuninst_end)))
            if not force:
                self.output_write(self.eval_uninst(self.newlyuninst(nuninst_start, nuninst_end)) + "\n")
            if not force and not self.is_nuninst_asgood_generous(self.nuninst_orig, nuninst_end):
                nuninst_end, extra = None, None
        else:
            lundo = []
            if init:
                (nuninst_end, extra, tundo) = self.iter_packages(init, selected, hint=True)
                lundo.extend(tundo)
                undo = True
            else: nuninst_end = None
            (nuninst_end, extra, tundo) = self.iter_packages(upgrade_me, selected, nuninst=nuninst_end)
            lundo.extend(tundo)
            if not self.is_nuninst_asgood_generous(self.nuninst_orig, nuninst_end):
                nuninst_end, extra = None, None

        if nuninst_end:
            if not force and not earlyabort:
                self.output_write("Apparently successful\n")
            self.output_write("final: %s\n" % ",".join(sorted([ str(x) for x in selected ])))
            self.output_write("start: %s\n" % self.eval_nuninst(nuninst_start))
            if not force:
                self.output_write(" orig: %s\n" % self.eval_nuninst(self.nuninst_orig))
            else:
                self.output_write(" orig: %s\n" % self.eval_nuninst(nuninst_end))
            self.output_write("  end: %s\n" % self.eval_nuninst(nuninst_end))
            if force:
                self.output_write("force breaks:\n")
                self.output_write(self.eval_uninst(self.newlyuninst(nuninst_start, nuninst_end)) + "\n")
            self.output_write("SUCCESS (%d/%d)\n" % (len(actions or self.upgrade_me), len(extra)))
            self.nuninst_orig = nuninst_end
            if not actions:
                if not earlyabort:
                    self.upgrade_me = sorted(extra)
                else:
                    self.upgrade_me = [x for x in self.upgrade_me if x not in selected]
                if not self.options.compatible:
                    self.sort_actions()
        else:
            self.output_write("FAILED\n")
            if not undo: return

            # undo all the changes
            for (undo, item) in lundo:
                # undo the changes (source)
                for k in undo['sources'].keys():
                    if k[0] == '-':
                        del self.sources['testing'][k[1:]]
                    else: self.sources['testing'][k] = undo['sources'][k]

            for (undo, item) in lundo:
                # undo the changes (new binaries)
                if not item.is_removal and item.package in self.sources[item.suite]:
                    for p in self.sources[item.suite][item.package][BINARIES]:
                        binary, arch = p.split("/")
                        if item.architecture in ['source', arch]:
                            del self.binaries['testing'][arch][0][binary]
                            self.systems[arch].remove_binary(binary)

            for (undo, item) in lundo:
                # undo the changes (binaries)
                for p in undo['binaries'].keys():
                    binary, arch = p.split("/")
                    if binary[0] == "-":
                        del self.binaries['testing'][arch][0][binary[1:]]
                        self.systems[arch].remove_binary(binary[1:])
                    else:
                        binaries = self.binaries['testing'][arch][0]
                        binaries[binary] = undo['binaries'][p]
                        self.systems[arch].remove_binary(binary)
                        self.systems[arch].add_binary(binary, binaries[binary][:PROVIDES] + \
                            [", ".join(binaries[binary][PROVIDES]) or None])

            for (undo, item) in lundo:
                # undo the changes (virtual packages)
                for p in undo['nvirtual']:
                    j, arch = p.split("/")
                    del self.binaries['testing'][arch][1][j]
                for p in undo['virtual']:
                    j, arch = p.split("/")
                    if j[0] == '-':
                        del self.binaries['testing'][arch][1][j[1:]]
                    else: self.binaries['testing'][arch][1][j] = undo['virtual'][p]

    def upgrade_testing(self):
        """Upgrade testing using the unstable packages

        This method tries to upgrade testing using the packages from unstable.
        Before running the do_all method, it tries the easy and force-hint
        commands.
        """

        self.__log("Starting the upgrade test", type="I")
        self.output_write("Generated on: %s\n" % (time.strftime("%Y.%m.%d %H:%M:%S %z", time.gmtime(time.time()))))
        self.output_write("Arch order is: %s\n" % ", ".join(self.options.architectures))

        self.__log("> Calculating current uninstallability counters", type="I")
        self.nuninst_orig = self.get_nuninst()
        # nuninst_orig may get updated during the upgrade process
        self.nuninst_orig_save = self.get_nuninst()

        if not self.options.actions:
            # process `easy' hints
            for x in self.hints['easy']:
                self.do_hint("easy", x.user, x.packages)

            # process `force-hint' hints
            for x in self.hints["force-hint"]:
                self.do_hint("force-hint", x.user, x.packages)

        # run the first round of the upgrade
        self.__log("> First loop on the packages with depth = 0", type="I")

        # separate runs for break arches
        allpackages = []
        normpackages = self.upgrade_me[:]
        archpackages = {}
        for a in self.options.break_arches.split():
            archpackages[a] = [p for p in normpackages if p.endswith("/" + a) or p.endswith("/" + a + "_tpu") or p.endswith("/" + a + "_pu")]
            normpackages = [p for p in normpackages if p not in archpackages[a]]
        self.upgrade_me = normpackages
        self.output_write("info: main run\n")
        self.do_all()
        allpackages += self.upgrade_me
        for a in self.options.break_arches.split():
            backup = self.options.break_arches
            self.options.break_arches = " ".join([x for x in self.options.break_arches.split() if x != a])
            self.upgrade_me = archpackages[a]
            self.output_write("info: broken arch run for %s\n" % (a))
            self.do_all()
            allpackages += self.upgrade_me
            self.options.break_arches = backup
        self.upgrade_me = allpackages

        if self.options.actions:
            self.printuninstchange()
            return

        # process `hint' hints
        hintcnt = 0
        for x in self.hints["hint"][:50]:
            if hintcnt > 50:
                self.output_write("Skipping remaining hints...")
                break
            if self.do_hint("hint", x.user, x.packages):
                hintcnt += 1

        # run the auto hinter
        if not self.options.compatible or self.options.autohinter:
            self.auto_hinter()

        # smooth updates
        if not self.options.compatible and len(self.options.smooth_updates) > 0:
            self.__log("> Removing old packages left in testing from smooth updates", type="I")
            removals = self.old_libraries()
            if len(removals) > 0:
                self.output_write("Removing packages left in testing for smooth updates (%d):\n%s" % \
                    (len(removals), self.old_libraries_format(removals)))
                self.do_all(actions=[ MigrationItem(x) for x in removals ])
                removals = self.old_libraries()
        else:
            removals = ()

        if not self.options.compatible:
            self.output_write("List of old libraries in testing (%d):\n%s" % \
                (len(removals), self.old_libraries_format(removals)))

        # output files
        if not self.options.dry_run:
            # re-write control files
            if self.options.control_files:
                self.write_controlfiles(self.options.testing, 'testing')

            # write dates
            self.write_dates(self.options.testing, self.dates)

            # write HeidiResult
            self.write_heidi(self.options.heidi_output)

        self.printuninstchange()
        self.__log("Test completed!", type="I")

    def printuninstchange(self):
        self.__log("Checking for newly uninstallable packages", type="I")
        text = self.eval_uninst(self.newlyuninst(
            self.nuninst_orig_save, self.nuninst_orig))
        if text != '':
            self.output_write("\nNewly uninstallable packages in testing:\n%s" % \
                (text))

    def generate_package_list(self):
        # list of local methods and variables (for better performance)
        sources = self.sources
        architectures = self.options.architectures
        should_remove_source = self.should_remove_source
        should_upgrade_srcarch = self.should_upgrade_srcarch
        should_upgrade_src = self.should_upgrade_src

        # this list will contain the packages which are valid candidates;
        # if a package is going to be removed, it will have a "-" prefix
        upgrade_me = []

        # for every source package in testing, check if it should be removed
        for pkg in sources['testing']:
            if should_remove_source(pkg):
                upgrade_me.append("-" + pkg)

        # for every source package in unstable check if it should be upgraded
        for pkg in sources['unstable']:
            if sources['unstable'][pkg][FAKESRC]: continue
            # if the source package is already present in testing,
            # check if it should be upgraded for every binary package
            if pkg in sources['testing'] and not sources['testing'][pkg][FAKESRC]:
                for arch in architectures:
                    if should_upgrade_srcarch(pkg, arch, 'unstable'):
                        upgrade_me.append("%s/%s/%s" % (pkg, arch, sources['unstable'][pkg][VERSION]))

            # check if the source package should be upgraded
            if should_upgrade_src(pkg, 'unstable'):
                upgrade_me.append("%s/%s" % (pkg, sources['unstable'][pkg][VERSION]))

        # for every source package in *-proposed-updates, check if it should be upgraded
        for suite in ['pu', 'tpu']:
            for pkg in sources[suite]:
                # if the source package is already present in testing,
                # check if it should be upgraded for every binary package
                if pkg in sources['testing']:
                    for arch in architectures:
                        if should_upgrade_srcarch(pkg, arch, suite):
                            upgrade_me.append("%s/%s_%s" % (pkg, arch, suite))

                # check if the source package should be upgraded
                if should_upgrade_src(pkg, suite):
                    upgrade_me.append("%s_%s" % (pkg, suite))

        return upgrade_me

    def hint_tester(self):
        """Run a command line interface to test hints

        This method provides a command line interface for the release team to
        try hints and evaluate the results.
        """
        self.__log("> Calculating current uninstallability counters", type="I")
        self.nuninst_orig = self.get_nuninst()
        self.nuninst_orig_save = self.get_nuninst()

        import readline
        from completer import Completer

        histfile = os.path.expanduser('~/.britney2_history')
        if os.path.exists(histfile):
            readline.read_history_file(histfile)

        readline.parse_and_bind('tab: complete')
        readline.set_completer(Completer(self).completer)
        # Package names can contain "-" and we use "/" in our presentation of them as well,
        # so ensure readline does not split on these characters.
        readline.set_completer_delims(readline.get_completer_delims().replace('-', '').replace('/', ''))

        while True:
            # read the command from the command line
            try:
                input = raw_input('britney> ').lower().split()
            except EOFError:
                print ""
                break
            except KeyboardInterrupt:
                print ""
                continue
            # quit the hint tester
            if input and input[0] in ('quit', 'exit'):
                break
            # run a hint
            elif input and input[0] in ('easy', 'hint', 'force-hint'):
                try:
                    self.do_hint(input[0], 'hint-tester',
                        [k.rsplit("/", 1) for k in input[1:] if "/" in k])
                    self.printuninstchange()
                except KeyboardInterrupt:
                    continue
        try:
            readline.write_history_file(histfile)
        except IOError, e:
            self.__log("Could not write %s: %s" % (histfile, e), type="W")

    def do_hint(self, type, who, pkgvers):
        """Process hints

        This method process `easy`, `hint` and `force-hint` hints. If the
        requested version is not in unstable, then the hint is skipped.
        """
        hintinfo = {"easy": "easy",
                    "hint": 0,
                    "force-hint": -1,}

        if isinstance(pkgvers[0], tuple) or isinstance(pkgvers[0], list):
            _pkgvers = [ HintItem('%s/%s' % (p, v)) for (p,v) in pkgvers ]
        else:
            _pkgvers = pkgvers

        self.__log("> Processing '%s' hint from %s" % (type, who), type="I")
        self.output_write("Trying %s from %s: %s\n" % (type, who, " ".join( ["%s/%s" % (x.uvname, x.version) for x in _pkgvers])))

        ok = True
        # loop on the requested packages and versions
        for pkg in _pkgvers:
            # skip removal requests
            if pkg.is_removal:
                continue
            # handle *-proposed-updates
            elif pkg.suite in ['pu', 'tpu']:
                if pkg.package not in self.sources[pkg.suite]: continue
                if apt_pkg.VersionCompare(self.sources[pkg.suite][pkg.package][VERSION], pkg.version) != 0:
                    self.output_write(" Version mismatch, %s %s != %s\n" % (pkg.package, pkg.version, self.sources[pkg.suite][pkg.package][VERSION]))
                    ok = False
            # does the package exist in unstable?
            elif pkg.package not in self.sources['unstable']:
                self.output_write(" Source %s has no version in unstable\n" % pkg.package)
                ok = False
            elif apt_pkg.VersionCompare(self.sources['unstable'][pkg.package][VERSION], pkg.version) != 0:
                self.output_write(" Version mismatch, %s %s != %s\n" % (pkg.package, pkg.version, self.sources['unstable'][pkg.package][VERSION]))
                ok = False
        if not ok:
            self.output_write("Not using hint\n")
            return False

        self.do_all(hintinfo[type], _pkgvers)
        return True

    def sort_actions(self):
        """Sort actions in a smart way

        This method sorts the list of actions in a smart way. In detail, it uses
        as the base sort the number of days the excuse is old, then reorders packages
        so the ones with most reverse dependencies are at the end of the loop.
        If an action depends on another one, it is put after it.
        """
        upgrade_me = [x.name for x in self.excuses if x.name in [y.uvname for y in self.upgrade_me]]
        for e in self.excuses:
            if e.name not in upgrade_me: continue
            # try removes at the end of the loop
            elif e.name[0] == '-':
                upgrade_me.remove(e.name)
                upgrade_me.append(e.name)
            # otherwise, put it in a good position checking its dependencies
            else:
                pos = []
                udeps = [upgrade_me.index(x) for x in e.deps if x in upgrade_me and x != e.name]
                if len(udeps) > 0:
                    pos.append(max(udeps))
                sdeps = [upgrade_me.index(x) for x in e.sane_deps if x in upgrade_me and x != e.name]
                if len(sdeps) > 0:
                    pos.append(min(sdeps))
                if len(pos) == 0: continue
                upgrade_me.remove(e.name)
                upgrade_me.insert(max(pos)+1, e.name)
                self.dependencies[e.name] = e.deps

        # replace the list of actions with the new one
        self.upgrade_me = [ MigrationItem(x) for x in upgrade_me ]

    def auto_hinter(self):
        """Auto-generate "easy" hints.

        This method attempts to generate "easy" hints for sets of packages which    
        must migrate together. Beginning with a package which does not depend on
        any other package (in terms of excuses), a list of dependencies and
        reverse dependencies is recursively created.

        Once all such lists have been generated, any which are subsets of other
        lists are ignored in favour of the larger lists. The remaining lists are
        then attempted in turn as "easy" hints.

        We also try to auto hint circular dependencies analyzing the update
        excuses relationships. If they build a circular dependency, which we already
        know as not-working with the standard do_all algorithm, try to `easy` them.
        """
        self.__log("> Processing hints from the auto hinter", type="I")

        # consider only excuses which are valid candidates
        excuses = dict([(x.name, x) for x in self.excuses if x.name in [y.uvname for y in self.upgrade_me]])

        def find_related(e, hint, circular_first=False):
            if e not in excuses:
                return False
            excuse = excuses[e]
            if e in self.sources['testing'] and self.sources['testing'][e][VERSION] == excuse.ver[1]:
                return True
            if not circular_first:
                hint[e] = excuse.ver[1]
            if len(excuse.deps) == 0:
                return hint
            for p in excuse.deps:
                if p in hint: continue
                if not find_related(p, hint):
                    return False
            return hint

        # loop on them
        candidates = []
        mincands = []
        for e in excuses:
            excuse = excuses[e]
            if e in self.sources['testing'] and self.sources['testing'][e][VERSION] == excuse.ver[1]:
                continue
            if len(excuse.deps) > 0:
                hint = find_related(e, {}, True)
                if isinstance(hint, dict) and e in hint and hint not in candidates:
                    candidates.append(hint.items())
            else:
                items = [ (e, excuse.ver[1]) ]
                looped = False
                for item, ver in items:
                    # excuses which depend on "item" or are depended on by it
                    items.extend( [ (x, excuses[x].ver[1]) for x in excuses if \
                       (item in excuses[x].deps or x in excuses[item].deps) \
                       and (x, excuses[x].ver[1]) not in items ] )
                    if not looped and len(items) > 1:
                        mincands.append(items[:])
                    looped = True
                if len(items) > 1 and frozenset(items) != frozenset(mincands[-1]):
                    candidates.append(items)

        for l in [ candidates, mincands ]:
            to_skip = []
            for i in range(len(l)):
                for j in range(i+1, len(l)):
                    if i in to_skip or j in to_skip:
                        # we already know this list isn't interesting
                        continue
                    elif frozenset(l[i]) >= frozenset(l[j]):
                        # j is a subset of i; ignore it
                        to_skip.append(j)
                    elif frozenset(l[i]) <= frozenset(l[j]):
                        # i is a subset of j; ignore it
                        to_skip.append(i)
            for i in range(len(l)):
                if i not in to_skip:
                    self.do_hint("easy", "autohinter", [ HintItem("%s/%s" % (x[0], x[1])) for x in l[i] ])

    def old_libraries(self):
        """Detect old libraries left in testing for smooth transitions

        This method detects old libraries which are in testing but no longer
        built from the source package: they are still there because other
        packages still depend on them, but they should be removed as soon
        as possible.
        """
        sources = self.sources['testing']
        testing = self.binaries['testing']
        unstable = self.binaries['unstable']
        removals = []
        for arch in self.options.architectures:
            for pkg_name in testing[arch][0]:
                pkg = testing[arch][0][pkg_name]
                if pkg_name not in unstable[arch][0] and \
                   not self.same_source(sources[pkg[SOURCE]][VERSION], pkg[SOURCEVER]):
                    removals.append("-" + pkg_name + "/" + arch)
        return removals

    def old_libraries_format(self, libs):
        """Format old libraries in a smart table"""
        libraries = {}
        for i in libs:
            pkg, arch = i.split("/")
            pkg = pkg[1:]
            if pkg in libraries:
                libraries[pkg].append(arch)
            else:
                libraries[pkg] = [arch]
        return "\n".join(["  " + k + ": " + " ".join(libraries[k]) for k in libraries]) + "\n"

    def nuninst_arch_report(self, nuninst, arch):
        """Print a report of uninstallable packages for one architecture."""
        all = {}
        for p in nuninst[arch]:
            pkg = self.binaries['testing'][arch][0][p]
            all.setdefault((pkg[SOURCE], pkg[SOURCEVER]), set()).add(p)

        print '* %s' % (arch,)

        for (src, ver), pkgs in sorted(all.items()):
            print '  %s (%s): %s' % (src, ver, ' '.join(sorted(pkgs)))

        print

    def output_write(self, msg):
        """Simple wrapper for output writing"""
        print msg,
        self.__output.write(msg)

    def main(self):
        """Main method
        
        This is the entry point for the class: it includes the list of calls
        for the member methods which will produce the output files.
        """
        # if running in --print-uninst mode, quit
        if self.options.print_uninst:
            return
        # if no actions are provided, build the excuses and sort them
        elif not self.options.actions:
            self.write_excuses()
            if not self.options.compatible:
                self.sort_actions()
        # otherwise, use the actions provided by the command line
        else:
            self.upgrade_me = self.options.actions.split()

        self.__output = open(self.options.upgrade_output, 'w')

        # run the hint tester
        if self.options.hint_tester:
            self.hint_tester()
        # run the upgrade test
        else:
            self.upgrade_testing()

        self.__output.close()

if __name__ == '__main__':
    Britney().main()<|MERGE_RESOLUTION|>--- conflicted
+++ resolved
@@ -1788,35 +1788,6 @@
         # local copies for better performances
         sources = self.sources
         binaries = self.binaries['testing']
-<<<<<<< HEAD
-=======
-
-        # removal of single-arch binary package = "-<package>/<arch>"
-        # only used for cleaning up after smooth-updates
-        if pkg[0] == "-" and "/" in pkg:
-            pkg_name, arch = pkg.split("/")
-            pkg_name = pkg_name[1:]
-            suite = "testing"
-        # arch = "<source>/<arch>",
-        elif "/" in pkg:
-            pkg_name, arch = pkg.split("/")
-            if arch.endswith("_tpu") or arch.endswith("_pu"):
-                arch, suite = arch.split("_")
-            else: suite = "unstable"
-        # removal of source packages = "-<source>",
-        elif pkg[0] == "-":
-            pkg_name = pkg[1:]
-            suite = "testing"
-        # testing-proposed-updates = "<source>_tpu"
-        # proposed-updates = "<source>_pu"
-        elif pkg.endswith("_tpu") or pkg.endswith("_pu"):
-            pkg_name, suite = pkg.rsplit("_")
-        # normal update of source packages = "<source>"
-        else:
-            pkg_name = pkg
-            suite = "unstable"
-
->>>>>>> 8221e53d
         # remove all binary packages (if the source already exists)
         if item.architecture == 'source' or not item.is_removal:
             if item.package in sources['testing']:
@@ -1894,20 +1865,12 @@
                 # the package didn't exist, so we mark it as to-be-removed in case of undo
                 undo['sources']['-' + item.package] = True
 
-<<<<<<< HEAD
-        # single binary removal
+        # single binary removal; used for clearing up after smooth
+        # updates but not supported as a manual hint
         elif item.package in binaries[item.architecture][0]:
             undo['binaries'][item.package + "/" + item.architecture] = binaries[item.architecture][0][item.package]
             affected.extend( [ (x, item.architecture) for x in \
                self.get_reverse_tree(item.package, item.architecture, 'testing') ] )
-=======
-        # single binary removal; used for clearing up after smooth
-        # updates but not supported as a manual hint
-        elif pkg_name in binaries[arch][0]:
-            undo['binaries'][pkg_name + "/" + arch] = binaries[arch][0][pkg_name]
-            affected.extend( [ (x, arch) for x in \
-               self.get_reverse_tree(pkg_name, arch, 'testing') ] )
->>>>>>> 8221e53d
             affected = list(set(affected))
             del binaries[item.architecture][0][item.package]
             self.systems[item.architecture].remove_binary(item.package)
