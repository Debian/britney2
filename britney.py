#!/usr/bin/python3 -u
# -*- coding: utf-8 -*-

# Copyright (C) 2001-2008 Anthony Towns <ajt@debian.org>
#                         Andreas Barth <aba@debian.org>
#                         Fabio Tranchitella <kobold@debian.org>
# Copyright (C) 2010-2013 Adam D. Barratt <adsb@debian.org>

# This program is free software; you can redistribute it and/or modify
# it under the terms of the GNU General Public License as published by
# the Free Software Foundation; either version 2 of the License, or
# (at your option) any later version.

# This program is distributed in the hope that it will be useful,
# but WITHOUT ANY WARRANTY; without even the implied warranty of
# MERCHANTABILITY or FITNESS FOR A PARTICULAR PURPOSE.  See the
# GNU General Public License for more details.

"""
= Introduction =

This is the Debian testing updater script, also known as "Britney".

Packages are usually installed into the `testing' distribution after
they have undergone some degree of testing in unstable. The goal of
this software is to do this task in a smart way, allowing testing
to always be fully installable and close to being a release candidate.

Britney's source code is split between two different but related tasks:
the first one is the generation of the update excuses, while the
second tries to update testing with the valid candidates; first 
each package alone, then larger and even larger sets of packages
together. Each try is accepted if testing is not more uninstallable
after the update than before.

= Data Loading =

In order to analyze the entire Debian distribution, Britney needs to
load in memory the whole archive: this means more than 10.000 packages
for twelve architectures, as well as the dependency interconnections
between them. For this reason, the memory requirements for running this
software are quite high and at least 1 gigabyte of RAM should be available.

Britney loads the source packages from the `Sources' file and the binary
packages from the `Packages_${arch}' files, where ${arch} is substituted
with the supported architectures. While loading the data, the software
analyzes the dependencies and builds a directed weighted graph in memory
with all the interconnections between the packages (see Britney.read_sources
and Britney.read_binaries).

Other than source and binary packages, Britney loads the following data:

  * BugsV, which contains the list of release-critical bugs for a given
    version of a source or binary package (see RCBugPolicy.read_bugs).

  * Dates, which contains the date of the upload of a given version 
    of a source package (see Britney.read_dates).

  * Urgencies, which contains the urgency of the upload of a given
    version of a source package (see AgePolicy._read_urgencies).

  * Hints, which contains lists of commands which modify the standard behaviour
    of Britney (see Britney.read_hints).

For a more detailed explanation about the format of these files, please read
the documentation of the related methods. The exact meaning of them will be
instead explained in the chapter "Excuses Generation".

= Excuses =

An excuse is a detailed explanation of why a package can or cannot
be updated in the testing distribution from a newer package in
another distribution (like for example unstable). The main purpose
of the excuses is to be written in an HTML file which will be 
published over HTTP. The maintainers will be able to parse it manually
or automatically to find the explanation of why their packages have
been updated or not.

== Excuses generation ==

These are the steps (with references to method names) that Britney
does for the generation of the update excuses.

 * If a source package is available in testing but it is not
   present in unstable and no binary packages in unstable are
   built from it, then it is marked for removal.

 * Every source package in unstable and testing-proposed-updates,
   if already present in testing, is checked for binary-NMUs, new
   or dropped binary packages in all the supported architectures
   (see Britney.should_upgrade_srcarch). The steps to detect if an
   upgrade is needed are:

    1. If there is a `remove' hint for the source package, the package
       is ignored: it will be removed and not updated.

    2. For every binary package built from the new source, it checks
       for unsatisfied dependencies, new binary packages and updated
       binary packages (binNMU), excluding the architecture-independent
       ones, and packages not built from the same source.

    3. For every binary package built from the old source, it checks
       if it is still built from the new source; if this is not true
       and the package is not architecture-independent, the script
       removes it from testing.

    4. Finally, if there is something worth doing (eg. a new or updated
       binary package) and nothing wrong it marks the source package
       as "Valid candidate", or "Not considered" if there is something
       wrong which prevented the update.

 * Every source package in unstable and testing-proposed-updates is
   checked for upgrade (see Britney.should_upgrade_src). The steps
   to detect if an upgrade is needed are:

    1. If the source package in testing is more recent the new one
       is ignored.

    2. If the source package doesn't exist (is fake), which means that
       a binary package refers to it but it is not present in the
       `Sources' file, the new one is ignored.

    3. If the package doesn't exist in testing, the urgency of the
       upload is ignored and set to the default (actually `low').

    4. If there is a `remove' hint for the source package, the package
       is ignored: it will be removed and not updated.

    5. If there is a `block' hint for the source package without an
       `unblock` hint or a `block-all source`, the package is ignored.

    6. If there is a `block-udeb' hint for the source package, it will
       have the same effect as `block', but may only be cancelled by
       a subsequent `unblock-udeb' hint.

    7. If the suite is unstable, the update can go ahead only if the
       upload happened more than the minimum days specified by the
       urgency of the upload; if this is not true, the package is
       ignored as `too-young'. Note that the urgency is sticky, meaning
       that the highest urgency uploaded since the previous testing
       transition is taken into account.

    8. If the suite is unstable, all the architecture-dependent binary
       packages and the architecture-independent ones for the `nobreakall'
       architectures have to be built from the source we are considering.
       If this is not true, then these are called `out-of-date'
       architectures and the package is ignored.

    9. The source package must have at least one binary package, otherwise
       it is ignored.

   10. If the suite is unstable, the new source package must have no
       release critical bugs which do not also apply to the testing
       one. If this is not true, the package is ignored as `buggy'.

   11. If there is a `force' hint for the source package, then it is
       updated even if it is marked as ignored from the previous steps.

   12. If the suite is {testing-,}proposed-updates, the source package can
       be updated only if there is an explicit approval for it.  Unless
       a `force' hint exists, the new package must also be available
       on all of the architectures for which it has binary packages in
       testing.

   13. If the package will be ignored, mark it as "Valid candidate",
       otherwise mark it as "Not considered".

 * The list of `remove' hints is processed: if the requested source
   package is not already being updated or removed and the version
   actually in testing is the same specified with the `remove' hint,
   it is marked for removal.

 * The excuses are sorted by the number of days from the last upload
   (days-old) and by name.

 * A list of unconsidered excuses (for which the package is not upgraded)
   is built. Using this list, all of the excuses depending on them are
   marked as invalid "impossible dependencies".

 * The excuses are written in an HTML file.
"""
import optparse
import os
import sys
import time
from collections import defaultdict
from functools import reduce
from operator import attrgetter
from urllib.parse import quote

import apt_pkg

# Check the "check_field_name" reflection before removing an import here.
from britney2 import SuiteInfo, SourcePackage, BinaryPackageId, BinaryPackage
from britney2.consts import (SOURCE, SOURCEVER, ARCHITECTURE, CONFLICTS, DEPENDS, PROVIDES, MULTIARCH)
from britney2.excuse import Excuse
from britney2.hints import HintParser
from britney2.installability.builder import build_installability_tester
from britney2.migrationitem import MigrationItem
<<<<<<< HEAD
from britney2.policies.policy import AgePolicy, RCBugPolicy, PiupartsPolicy, PolicyVerdict
from britney2.policies.autopkgtest import AutopkgtestPolicy
=======
from britney2.policies import PolicyVerdict
from britney2.policies.policy import AgePolicy, RCBugPolicy, PiupartsPolicy, BuildDependsPolicy
>>>>>>> 5c322946
from britney2.utils import (old_libraries_format, undo_changes,
                            compute_reverse_tree, possibly_compressed,
                            read_nuninst, write_nuninst, write_heidi,
                            eval_uninst, newly_uninst, make_migrationitem,
                            write_excuses, write_heidi_delta, write_controlfiles,
                            old_libraries, is_nuninst_asgood_generous,
                            clone_nuninst, check_installability,
                            create_provides_map, read_release_file,
                            read_sources_file, get_dependency_solvers,
                            invalidate_excuses, compile_nuninst,
                            )

__author__ = 'Fabio Tranchitella and the Debian Release Team'
__version__ = '2.0'

# NB: ESSENTIAL deliberately skipped as the 2011 and 2012
# parts of the live-data tests require it (britney merges
# this field correctly from the unstable version where
# available)
check_field_name = dict((globals()[fn], fn) for fn in
                         (
                          "SOURCE SOURCEVER ARCHITECTURE MULTIARCH" +
                          " DEPENDS CONFLICTS PROVIDES"
                         ).split()
                        )

check_fields = sorted(check_field_name)


class Britney(object):
    """Britney, the Debian testing updater script
    
    This is the script that updates the testing distribution. It is executed
    each day after the installation of the updated packages. It generates the 
    `Packages' files for the testing distribution, but it does so in an
    intelligent manner; it tries to avoid any inconsistency and to use only
    non-buggy packages.

    For more documentation on this script, please read the Developers Reference.
    """

    HINTS_HELPERS = ("easy", "hint", "remove", "block", "block-udeb", "unblock", "unblock-udeb", "approve",
                     "remark", "ignore-piuparts", "ignore-rc-bugs")
    HINTS_STANDARD = ("urgent", "age-days") + HINTS_HELPERS
    # ALL = {"force", "force-hint", "block-all"} | HINTS_STANDARD | registered policy hints (not covered above)
    HINTS_ALL = ('ALL')

    def __init__(self):
        """Class constructor

        This method initializes and populates the data lists, which contain all
        the information needed by the other methods of the class.
        """

        # parse the command line arguments
        self.policies = []
        self._hint_parser = HintParser(self)
        self.suite_info = {}
        self.__parse_arguments()
        MigrationItem.set_architectures(self.options.architectures)

        # initialize the apt_pkg back-end
        apt_pkg.init()
        self.sources = {}
        self.binaries = {}
        self.all_selected = []
        self.excuses = {}

        try:
            self.read_hints(self.options.hintsdir)
        except AttributeError:
            self.read_hints(os.path.join(self.suite_info['unstable'].path, 'Hints'))

        if self.options.nuninst_cache:
            self.log("Not building the list of non-installable packages, as requested", type="I")
            if self.options.print_uninst:
                nuninst = self.get_nuninst(build=False)
                print('* summary')
                print('\n'.join('%4d %s' % (len(nuninst[x]), x) for x in self.options.architectures))
                return

        self.all_binaries = {}
        # read the source and binary packages for the involved distributions
        self.sources['testing'] = self.read_sources(self.suite_info['testing'].path)
        self.sources['unstable'] = self.read_sources(self.suite_info['unstable'].path)
        for suite in ('tpu', 'pu'):
            if hasattr(self.options, suite):
                self.sources[suite] = self.read_sources(getattr(self.options, suite))
            else:
                self.sources[suite] = {}

        self.binaries['testing'] = {}
        self.binaries['unstable'] = {}
        self.binaries['tpu'] = {}
        self.binaries['pu'] = {}

        # compute inverse Testsuite-Triggers: map, unifying all series
        self.log('Building inverse testsuite_triggers map')
        self.testsuite_triggers = {}
        for suitemap in self.sources.values():
            for src, data in suitemap.items():
                for trigger in data.testsuite_triggers:
                    self.testsuite_triggers.setdefault(trigger, set()).add(src)

        self.binaries['unstable'] = self.read_binaries(self.suite_info['unstable'].path, "unstable", self.options.architectures)
        for suite in ('tpu', 'pu'):
            if suite in self.suite_info:
                self.binaries[suite] = self.read_binaries(self.suite_info[suite].path, suite, self.options.architectures)
            else:
                # _build_installability_tester relies on this being
                # properly initialised, so insert two empty dicts
                # here.
                for arch in self.options.architectures:
                    self.binaries[suite][arch] = ({}, {})
        # Load testing last as some live-data tests have more complete information in
        # unstable
        self.binaries['testing'] = self.read_binaries(self.suite_info['testing'].path, "testing", self.options.architectures)

        try:
            constraints_file = os.path.join(self.options.static_input_dir, 'constraints')
            faux_packages = os.path.join(self.options.static_input_dir, 'faux-packages')
        except AttributeError:
            self.log("The static_input_dir option is not set", type='I')
            constraints_file = None
            faux_packages = None
        if faux_packages is not None and os.path.exists(faux_packages):
            self.log("Loading faux packages from %s" % faux_packages, type='I')
            self._load_faux_packages(faux_packages)
        elif faux_packages is not None:
            self.log("No Faux packages as %s does not exist" % faux_packages, type='I')

        if constraints_file is not None and os.path.exists(constraints_file):
            self.log("Loading constraints from %s" % constraints_file, type='I')
            self.constraints = self._load_constraints(constraints_file)
        else:
            if constraints_file is not None:
                self.log("No constraints as %s does not exist" % constraints_file, type='I')
            self.constraints = {
                'keep-installable': [],
            }

        self.log("Compiling Installability tester", type="I")
        self._inst_tester = build_installability_tester(self.binaries, self.options.architectures)

        if not self.options.nuninst_cache:
            self.log("Building the list of non-installable packages for the full archive", type="I")
            self._inst_tester.compute_testing_installability()
            nuninst = self.get_nuninst(build=True)
            for arch in self.options.architectures:
                self.log("> Found %d non-installable packages" % len(nuninst[arch]), type="I")
                if self.options.print_uninst:
                    self.nuninst_arch_report(nuninst, arch)

            if self.options.print_uninst:
                print('* summary')
                print('\n'.join(map(lambda x: '%4d %s' % (len(nuninst[x]), x), self.options.architectures)))
                return
            else:
                write_nuninst(self.options.noninst_status, nuninst)

            stats = self._inst_tester.compute_stats()
            self.log("> Installability tester statistics (per architecture)", type="I")
            for arch in self.options.architectures:
                arch_stat = stats[arch]
                self.log(">  %s" % arch, type="I")
                for stat in arch_stat.stat_summary():
                    self.log(">  - %s" % stat, type="I")

        for policy in self.policies:
            policy.hints = self.hints
            policy.initialise(self)

    def merge_pkg_entries(self, package, parch, pkg_entry1, pkg_entry2,
                          check_fields=check_fields, check_field_name=check_field_name):
        bad = []
        for f in check_fields:
            if pkg_entry1[f] != pkg_entry2[f]:  # pragma: no cover
                bad.append((f, pkg_entry1[f], pkg_entry2[f]))

        if bad:  # pragma: no cover
            self.log("Mismatch found %s %s %s differs" % (
                package, pkg_entry1.version, parch), type="E")
            for f, v1, v2 in bad:
                self.log(" ... %s %s != %s" % (check_field_name[f], v1, v2))
            raise ValueError("Invalid data set")

        # Merge ESSENTIAL if necessary
        assert pkg_entry1.is_essential or not pkg_entry2.is_essential

    def __parse_arguments(self):
        """Parse the command line arguments

        This method parses and initializes the command line arguments.
        While doing so, it preprocesses some of the options to be converted
        in a suitable form for the other methods of the class.
        """
        # initialize the parser
        parser = optparse.OptionParser(version="%prog")
        parser.add_option("-v", "", action="count", dest="verbose", help="enable verbose output")
        parser.add_option("-c", "--config", action="store", dest="config", default="/etc/britney.conf",
                               help="path for the configuration file")
        parser.add_option("", "--architectures", action="store", dest="architectures", default=None,
                               help="override architectures from configuration file")
        parser.add_option("", "--actions", action="store", dest="actions", default=None,
                               help="override the list of actions to be performed")
        parser.add_option("", "--hints", action="store", dest="hints", default=None,
                               help="additional hints, separated by semicolons")
        parser.add_option("", "--hint-tester", action="store_true", dest="hint_tester", default=None,
                               help="provide a command line interface to test hints")
        parser.add_option("", "--dry-run", action="store_true", dest="dry_run", default=False,
                               help="disable all outputs to the testing directory")
        parser.add_option("", "--control-files", action="store_true", dest="control_files", default=False,
                               help="enable control files generation")
        parser.add_option("", "--nuninst-cache", action="store_true", dest="nuninst_cache", default=False,
                               help="do not build the non-installability status, use the cache from file")
        parser.add_option("", "--print-uninst", action="store_true", dest="print_uninst", default=False,
                               help="just print a summary of uninstallable packages")
        parser.add_option("", "--components", action="store", dest="components",
                               help="Sources/Packages are laid out by components listed (, sep)")
        parser.add_option("", "--compute-migrations", action="store_true", dest="compute_migrations", default=True,
                          help="Compute which packages can migrate (the default)")
        parser.add_option("", "--no-compute-migrations", action="store_false", dest="compute_migrations",
                          help="Do not compute which packages can migrate.")
        parser.add_option("", "--series", action="store", dest="series", default='testing',
                               help="set distribution series name")
        (self.options, self.args) = parser.parse_args()
        
        # integrity checks
        if self.options.nuninst_cache and self.options.print_uninst:  # pragma: no cover
            self.log("nuninst_cache and print_uninst are mutually exclusive!", type="E")
            sys.exit(1)
        # if the configuration file exists, then read it and set the additional options
        elif not os.path.isfile(self.options.config):  # pragma: no cover
            self.log("Unable to read the configuration file (%s), exiting!" % self.options.config, type="E")
            sys.exit(1)

        # minimum days for unstable-testing transition and the list of hints
        # are handled as an ad-hoc case
        MINDAYS = {}

        self.HINTS = {'command-line': self.HINTS_ALL}
        with open(self.options.config, encoding='utf-8') as config:
            for line in config:
                if '=' in line and not line.strip().startswith('#'):
                    k, v = line.split('=', 1)
                    k = k.strip()
                    v = v.strip()
                    if k.startswith("MINDAYS_"):
                        MINDAYS[k.split("_")[1].lower()] = int(v)
                    elif k.startswith("HINTS_"):
                        self.HINTS[k.split("_")[1].lower()] = \
                            reduce(lambda x,y: x+y, [hasattr(self, "HINTS_" + i) and getattr(self, "HINTS_" + i) or (i,) for i in v.split()])
                    elif not hasattr(self.options, k.lower()) or \
                         not getattr(self.options, k.lower()):
                        setattr(self.options, k.lower(), v)

        for suite in ('testing', 'unstable', 'pu', 'tpu'):
            suffix = suite if suite in {'pu', 'tpu'} else ''
            if hasattr(self.options, suite):
                suite_path = getattr(self.options, suite)
                self.suite_info[suite] = SuiteInfo(name=suite, path=suite_path, excuses_suffix=suffix)
            else:
                if suite in {'testing', 'unstable'}:  # pragma: no cover
                    self.log("Mandatory configuration %s is not set in the config" % suite.upper(), type='E')
                    sys.exit(1)
                self.log("Optional suite %s is not defined (config option: %s) " % (suite, suite.upper()))

        try:
            release_file = read_release_file(self.suite_info['testing'].path)
            self.log("Found a Release file in testing - using that for defaults")
        except FileNotFoundError:
            self.log("Testing does not have a Release file.")
            release_file = None

        if getattr(self.options, "components", None):
            self.options.components = [s.strip() for s in self.options.components.split(",")]
        elif release_file and not self.options.control_files:
            self.options.components = release_file['Components'].split()
            self.log("Using components listed in Release file: %s" % ' '.join(self.options.components))
        else:
            self.options.components = None

        if self.options.control_files and self.options.components:  # pragma: no cover
            # We cannot regenerate the control files correctly when reading from an
            # actual mirror (we don't which package goes in what component etc.).
            self.log("Cannot use --control-files with mirror-layout (components)!", type="E")
            sys.exit(1)

        if not hasattr(self.options, "heidi_delta_output"):
            self.options.heidi_delta_output = self.options.heidi_output + "Delta"

        self.options.nobreakall_arches = self.options.nobreakall_arches.split()
        self.options.outofsync_arches = self.options.outofsync_arches.split()
        self.options.break_arches = self.options.break_arches.split()
        self.options.new_arches = self.options.new_arches.split()

        if getattr(self.options, "architectures", None):
            # Sort the architecture list
            allarches = sorted(self.options.architectures.split())
        else:
            if not release_file:  # pragma: no cover
                self.log("No configured architectures and there is no release file for testing", type="E")
                self.log("Please check if there is a \"Release\" file in %s" % self.suite_info['testing'].path, type="E")
                self.log("or if the config file contains a non-empty \"ARCHITECTURES\" field", type="E")
                sys.exit(1)
            allarches = sorted(release_file['Architectures'].split())
            self.log("Using architectures listed in Release file: %s" % ' '.join(allarches))
        arches = [x for x in allarches if x in self.options.nobreakall_arches]
        arches += [x for x in allarches if x not in arches and x not in self.options.outofsync_arches]
        arches += [x for x in allarches if x not in arches and x not in self.options.break_arches]
        arches += [x for x in allarches if x not in arches and x not in self.options.new_arches]
        arches += [x for x in allarches if x not in arches]
        self.options.architectures = [sys.intern(arch) for arch in arches]
        self.options.smooth_updates = self.options.smooth_updates.split()

        if not hasattr(self.options, 'ignore_cruft') or \
            self.options.ignore_cruft == "0":
            self.options.ignore_cruft = False

        self.policies.append(RCBugPolicy(self.options, self.suite_info))
        self.policies.append(PiupartsPolicy(self.options, self.suite_info))
<<<<<<< HEAD
        if getattr(self.options, 'adt_enable') == 'yes':
            self.policies.append(AutopkgtestPolicy(self.options, self.suite_info))
        self.policies.append(AgePolicy(self.options, self.suite_info, MINDAYS))
=======
        self.policies.append(BuildDependsPolicy(self.options, self.suite_info))
>>>>>>> 5c322946

        for policy in self.policies:
            policy.register_hints(self._hint_parser)

    @property
    def hints(self):
        return self._hint_parser.hints

    def log(self, msg, type="I"):
        """Print info messages according to verbosity level
        
        An easy-and-simple log method which prints messages to the standard
        output. The type parameter controls the urgency of the message, and
        can be equal to `I' for `Information', `W' for `Warning' and `E' for
        `Error'. Warnings and errors are always printed, and information is
        printed only if verbose logging is enabled.
        """
        if self.options.verbose or type in ("E", "W"):
            print("%s: [%s] - %s" % (type, time.asctime(), msg))

    def _load_faux_packages(self, faux_packages_file):
        """Loads fake packages

        In rare cases, it is useful to create a "fake" package that can be used to satisfy
        dependencies.  This is usually needed for packages that are not shipped directly
        on this mirror but is a prerequisite for using this mirror (e.g. some vendors provide
        non-distributable "setup" packages and contrib/non-free packages depend on these).

        :param faux_packages_file: Path to the file containing the fake package definitions
        """
        tag_file = apt_pkg.TagFile(faux_packages_file)
        get_field = tag_file.section.get
        step = tag_file.step
        no = 0

        while step():
            no += 1
            pkg_name = get_field('Package', None)
            if pkg_name is None:  # pragma: no cover
                raise ValueError("Missing Package field in paragraph %d (file %s)" % (no, faux_packages_file))
            pkg_name = sys.intern(pkg_name)
            version = sys.intern(get_field('Version', '1.0-1'))
            provides_raw = get_field('Provides')
            archs_raw = get_field('Architecture', None)
            component = get_field('Component', 'non-free')
            if archs_raw:
                archs = archs_raw.split()
            else:
                archs = self.options.architectures
            faux_section = 'faux'
            if component != 'main':
                faux_section = "%s/faux" % component
            src_data = SourcePackage(version,
                        sys.intern(faux_section),
                        [],
                        None,
                        True,
<<<<<<< HEAD
                        [],
                        [],
=======
                        None
>>>>>>> 5c322946
                        )

            self.sources['testing'][pkg_name] = src_data
            self.sources['unstable'][pkg_name] = src_data

            for arch in archs:
                pkg_id = BinaryPackageId(pkg_name, version, arch)
                if provides_raw:
                    provides = self._parse_provides(pkg_id, provides_raw)
                else:
                    provides = []
                bin_data = BinaryPackage(version,
                                         faux_section,
                                         pkg_name,
                                         version,
                                         arch,
                                         get_field('Multi-Arch'),
                                         None,
                                         None,
                                         provides,
                                         False,
                                         pkg_id,
                                         )

                src_data.binaries.append(pkg_id)
                self.binaries['testing'][arch][0][pkg_name] = bin_data
                self.binaries['unstable'][arch][0][pkg_name] = bin_data
                self.all_binaries[pkg_id] = bin_data

    def _load_constraints(self, constraints_file):
        """Loads configurable constraints

        The constraints file can contain extra rules that Britney should attempt
        to satisfy.  Examples can be "keep package X in testing and ensure it is
        installable".

        :param constraints_file: Path to the file containing the constraints
        """
        tag_file = apt_pkg.TagFile(constraints_file)
        get_field = tag_file.section.get
        step = tag_file.step
        no = 0
        faux_version = sys.intern('1')
        faux_section = sys.intern('faux')
        keep_installable = []
        constraints = {
            'keep-installable': keep_installable
        }

        while step():
            no += 1
            pkg_name = get_field('Fake-Package-Name', None)
            if pkg_name is None:  # pragma: no cover
                raise ValueError("Missing Fake-Package-Name field in paragraph %d (file %s)" % (no, constraints_file))
            pkg_name = sys.intern(pkg_name)

            def mandatory_field(x):
                v = get_field(x, None)
                if v is None:  # pragma: no cover
                    raise ValueError("Missing %s field for %s (file %s)" % (x, pkg_name, constraints_file))
                return v

            constraint = mandatory_field('Constraint')
            if constraint not in {'present-and-installable'}:  # pragma: no cover
                raise ValueError("Unsupported constraint %s for %s (file %s)" % (constraint, pkg_name, constraints_file))

            self.log(" - constraint %s" % pkg_name, type='I')

            pkg_list = [x.strip() for x in mandatory_field('Package-List').split("\n") if x.strip() != '' and not x.strip().startswith("#")]
            src_data = SourcePackage(faux_version,
                        faux_section,
                        [],
                        None,
                        True,
<<<<<<< HEAD
                        [],
                        [],
=======
                        None,
>>>>>>> 5c322946
                        )
            self.sources['testing'][pkg_name] = src_data
            self.sources['unstable'][pkg_name] = src_data
            keep_installable.append(pkg_name)
            for arch in self.options.architectures:
                deps = []
                for pkg_spec in pkg_list:
                    s = pkg_spec.split(None, 1)
                    if len(s) == 1:
                        deps.append(s[0])
                    else:
                        pkg, arch_res = s
                        if not (arch_res.startswith('[') and arch_res.endswith(']')):  # pragma: no cover
                            raise ValueError("Invalid arch-restriction on %s - should be [arch1 arch2] (for %s file %s)"
                                             % (pkg, pkg_name, constraints_file))
                        arch_res = arch_res[1:-1].split()
                        if not arch_res:  # pragma: no cover
                            msg = "Empty arch-restriction for %s: Uses comma or negation (for %s file %s)"
                            raise ValueError(msg % (pkg, pkg_name, constraints_file))
                        for a in arch_res:
                            if a == arch:
                                deps.append(pkg)
                            elif ',' in a or '!' in a:  # pragma: no cover
                                msg = "Invalid arch-restriction for %s: Uses comma or negation (for %s file %s)"
                                raise ValueError(msg % (pkg, pkg_name, constraints_file))
                pkg_id = BinaryPackageId(pkg_name, faux_version, arch)
                bin_data = BinaryPackage(faux_version,
                                         faux_section,
                                         pkg_name,
                                         faux_version,
                                         arch,
                                         'no',
                                         ', '.join(deps),
                                         None,
                                         [],
                                         False,
                                         pkg_id,
                                         )
                src_data.binaries.append(pkg_id)
                self.binaries['testing'][arch][0][pkg_name] = bin_data
                self.binaries['unstable'][arch][0][pkg_name] = bin_data
                self.all_binaries[pkg_id] = bin_data

        return constraints

    # Data reading/writing methods
    # ----------------------------

    def read_sources(self, basedir):
        """Read the list of source packages from the specified directory

        The source packages are read from the `Sources' file within the
        directory specified as `basedir' parameter. Considering the
        large amount of memory needed, not all the fields are loaded
        in memory. The available fields are Version, Maintainer and Section.

        The method returns a list where every item represents a source
        package as a dictionary.
        """

        if self.options.components:
            sources = {}
            for component in self.options.components:
                filename = os.path.join(basedir, component, "source", "Sources")
                filename = possibly_compressed(filename)
                self.log("Loading source packages from %s" % filename)
                read_sources_file(filename, sources)
        else:
            filename = os.path.join(basedir, "Sources")
            self.log("Loading source packages from %s" % filename)
            sources = read_sources_file(filename)

        return sources

    def _parse_provides(self, pkg_id, provides_raw):
        parts = apt_pkg.parse_depends(provides_raw, False)
        nprov = []
        for or_clause in parts:
            if len(or_clause) != 1:  # pragma: no cover
                msg = "Ignoring invalid provides in %s: Alternatives [%s]" % (str(pkg_id), str(or_clause))
                self.log(msg, type='W')
                continue
            for part in or_clause:
                provided, provided_version, op = part
                if op != '' and op != '=':  # pragma: no cover
                    msg = "Ignoring invalid provides in %s: %s (%s %s)" % (str(pkg_id), provided, op, provided_version)
                    self.log(msg, type='W')
                    continue
                provided = sys.intern(provided)
                provided_version = sys.intern(provided_version)
                part = (provided, provided_version, sys.intern(op))
                nprov.append(part)
        return nprov

    def _read_packages_file(self, filename, arch, srcdist, packages=None, intern=sys.intern):
        self.log("Loading binary packages from %s" % filename)

        if packages is None:
            packages = {}

        all_binaries = self.all_binaries

        Packages = apt_pkg.TagFile(filename)
        get_field = Packages.section.get
        step = Packages.step

        while step():
            pkg = get_field('Package')
            version = get_field('Version')

            # There may be multiple versions of any arch:all packages
            # (in unstable) if some architectures have out-of-date
            # binaries.  We only ever consider the package with the
            # largest version for migration.
            pkg = intern(pkg)
            version = intern(version)
            pkg_id = BinaryPackageId(pkg, version, arch)

            if pkg in packages:
                old_pkg_data = packages[pkg]
                if apt_pkg.version_compare(old_pkg_data.version, version) > 0:
                    continue
                old_pkg_id = old_pkg_data.pkg_id
                old_src_binaries = srcdist[old_pkg_data.source].binaries
                old_src_binaries.remove(old_pkg_id)
                # This may seem weird at first glance, but the current code rely
                # on this behaviour to avoid issues like #709460.  Admittedly it
                # is a special case, but Britney will attempt to remove the
                # arch:all packages without this.  Even then, this particular
                # stop-gap relies on the packages files being sorted by name
                # and the version, so it is not particularly resilient.
                if pkg_id not in old_src_binaries:
                    old_src_binaries.append(pkg_id)

            # Merge Pre-Depends with Depends and Conflicts with
            # Breaks. Britney is not interested in the "finer
            # semantic differences" of these fields anyway.
            pdeps = get_field('Pre-Depends')
            deps = get_field('Depends')
            if deps and pdeps:
                deps = pdeps + ', ' + deps
            elif pdeps:
                deps = pdeps

            ess = False
            if get_field('Essential', 'no') == 'yes':
                ess = True

            final_conflicts_list = []
            conflicts = get_field('Conflicts')
            if conflicts:
                final_conflicts_list.append(conflicts)
            breaks = get_field('Breaks')
            if breaks:
                final_conflicts_list.append(breaks)

            source = pkg
            source_version = version
            # retrieve the name and the version of the source package
            source_raw = get_field('Source')
            if source_raw:
                source = intern(source_raw.split(" ")[0])
                if "(" in source_raw:
                    source_version = intern(source_raw[source_raw.find("(")+1:source_raw.find(")")])

            provides_raw = get_field('Provides')
            if provides_raw:
                provides = self._parse_provides(pkg_id, provides_raw)
            else:
                provides = []

            raw_arch = intern(get_field('Architecture'))
            if raw_arch not in {'all', arch}:  # pragma: no cover
                raise AssertionError("%s has wrong architecture (%s) - should be either %s or all" % (
                    str(pkg_id), raw_arch, arch))

            dpkg = BinaryPackage(version,
                    intern(get_field('Section')),
                    source,
                    source_version,
                    raw_arch,
                    get_field('Multi-Arch'),
                    deps,
                    ', '.join(final_conflicts_list) or None,
                    provides,
                    ess,
                    pkg_id,
                   )

            # if the source package is available in the distribution, then register this binary package
            if source in srcdist:
                # There may be multiple versions of any arch:all packages
                # (in unstable) if some architectures have out-of-date
                # binaries.  We only want to include the package in the
                # source -> binary mapping once. It doesn't matter which
                # of the versions we include as only the package name and
                # architecture are recorded.
                if pkg_id not in srcdist[source].binaries:
                    srcdist[source].binaries.append(pkg_id)
            # if the source package doesn't exist, create a fake one
            else:
<<<<<<< HEAD
                srcdist[source] = SourcePackage(source_version, 'faux', [pkg_id], None, True, [], [])
=======
                srcdist[source] = SourcePackage(source_version, 'faux', [pkg_id], None, True, None)
>>>>>>> 5c322946

            # add the resulting dictionary to the package list
            packages[pkg] = dpkg
            if pkg_id in all_binaries:
                self.merge_pkg_entries(pkg, arch, all_binaries[pkg_id], dpkg)
            else:
                all_binaries[pkg_id] = dpkg

            # add the resulting dictionary to the package list
            packages[pkg] = dpkg

        return packages

    def read_binaries(self, basedir, distribution, architectures):
        """Read the list of binary packages from the specified directory

        This method reads all the binary packages for a given distribution,
        which is expected to be in the directory denoted by the "base_dir"
        parameter.

        If the "components" config parameter is set, the directory should
        be the "suite" directory of a local mirror (i.e. the one containing
        the "Release" file).  Otherwise, Britney will read the packages
        information from all the "Packages_${arch}" files referenced by
        the "architectures" parameter.

        Considering the
        large amount of memory needed, not all the fields are loaded
        in memory. The available fields are Version, Source, Multi-Arch,
        Depends, Conflicts, Provides and Architecture.

        The `Provides' field is used to populate the virtual packages list.

        The method returns a dict mapping an architecture name to a 2-element
        tuple.  The first element in the tuple is a map from binary package
        names to "BinaryPackage" objects; the second element is a dictionary
        which maps virtual packages to real packages that provide them.
        """
        arch2packages = {}

        if self.options.components:
            release_file = read_release_file(basedir)
            listed_archs = set(release_file['Architectures'].split())
            for arch in architectures:
                packages = {}
                if arch not in listed_archs:
                    self.log("Skipping arch %s for %s: It is not listed in the Release file" % (arch, distribution))
                    arch2packages[arch] = ({}, {})
                    continue
                for component in self.options.components:
                    binary_dir = "binary-%s" % arch
                    filename = os.path.join(basedir,
                                            component,
                                            binary_dir,
                                            'Packages')
                    filename = possibly_compressed(filename)
                    udeb_filename = os.path.join(basedir,
                                                 component,
                                                 "debian-installer",
                                                 binary_dir,
                                                 "Packages")
                    # We assume the udeb Packages file is present if the
                    # regular one is present
                    udeb_filename = possibly_compressed(udeb_filename)
                    self._read_packages_file(filename,
                                             arch,
                                             self.sources[distribution],
                                             packages)
                    self._read_packages_file(udeb_filename,
                                             arch,
                                             self.sources[distribution],
                                             packages)
                # create provides
                provides = create_provides_map(packages)
                arch2packages[arch] = (packages, provides)
        else:
            for arch in architectures:
                filename = os.path.join(basedir, "Packages_%s" % arch)
                packages = self._read_packages_file(filename,
                                                    arch,
                                                    self.sources[distribution])
                provides = create_provides_map(packages)
                arch2packages[arch] = (packages, provides)

        return arch2packages

    def read_hints(self, hintsdir):
        """Read the hint commands from the specified directory
        
        The hint commands are read from the files contained in the directory
        specified by the `hintsdir' parameter.
        The names of the files have to be the same as the authorized users
        for the hints.
        
        The file contains rows with the format:

        <command> <package-name>[/<version>]

        The method returns a dictionary where the key is the command, and
        the value is the list of affected packages.
        """

        for who in self.HINTS.keys():
            if who == 'command-line':
                lines = self.options.hints and self.options.hints.split(';') or ()
                filename = '<cmd-line>'
                self._hint_parser.parse_hints(who, self.HINTS[who], filename, lines)
            else:
                filename = os.path.join(hintsdir, who)
                if not os.path.isfile(filename):
                    self.log("Cannot read hints list from %s, no such file!" % filename, type="E")
                    continue
                self.log("Loading hints list from %s" % filename)
                with open(filename, encoding='utf-8') as f:
                    self._hint_parser.parse_hints(who, self.HINTS[who], filename, f)

        hints = self._hint_parser.hints

        for x in ["block", "block-all", "block-udeb", "unblock", "unblock-udeb", "force", "urgent", "remove", "age-days"]:
            z = {}
            for hint in hints[x]:
                package = hint.package
                key = (hint, hint.user)
                if package in z and z[package] != key:
                    hint2 = z[package][0]
                    if x in ['unblock', 'unblock-udeb']:
                        if apt_pkg.version_compare(hint2.version, hint.version) < 0:
                            # This hint is for a newer version, so discard the old one
                            self.log("Overriding %s[%s] = ('%s', '%s') with ('%s', '%s')" %
                               (x, package, hint2.version, hint2.user, hint.version, hint.user), type="W")
                            hint2.set_active(False)
                        else:
                            # This hint is for an older version, so ignore it in favour of the new one
                            self.log("Ignoring %s[%s] = ('%s', '%s'), ('%s', '%s') is higher or equal" %
                               (x, package, hint.version, hint.user, hint2.version, hint2.user), type="W")
                            hint.set_active(False)
                    else:
                        self.log("Overriding %s[%s] = ('%s', '%s') with ('%s', '%s')" %
                           (x, package, hint2.user, hint2, hint.user, hint),
                           type="W")
                        hint2.set_active(False)

                z[package] = key

        # Sanity check the hints hash
        if len(hints["block"]) == 0 and len(hints["block-udeb"]) == 0:
            self.log("WARNING: No block hints at all, not even udeb ones!", type="W")

    # Utility methods for package analysis
    # ------------------------------------

    def excuse_unsat_deps(self, pkg, src, arch, suite, excuse, get_dependency_solvers=get_dependency_solvers):
        """Find unsatisfied dependencies for a binary package

        This method analyzes the dependencies of the binary package specified
        by the parameter `pkg', built from the source package `src', for the
        architecture `arch' within the suite `suite'. If the dependency can't
        be satisfied in testing and/or unstable, it updates the excuse passed
        as parameter.
        """
        # retrieve the binary package from the specified suite and arch
        binaries_s_a, provides_s_a = self.binaries[suite][arch]
        binaries_t_a, provides_t_a = self.binaries['testing'][arch]
        binary_u = binaries_s_a[pkg]

        # local copies for better performance
        parse_depends = apt_pkg.parse_depends

        # analyze the dependency fields (if present)
        deps = binary_u.depends
        if not deps:
            return True
        is_all_ok = True


        # for every dependency block (formed as conjunction of disjunction)
        for block, block_txt in zip(parse_depends(deps, False), deps.split(',')):
            # if the block is satisfied in testing, then skip the block
            packages = get_dependency_solvers(block, binaries_t_a, provides_t_a)
            if packages:
                for p in packages:
                    if p not in binaries_s_a:
                        continue
                    excuse.add_sane_dep(binaries_s_a[p].source)
                continue

            # check if the block can be satisfied in the source suite, and list the solving packages
            packages = get_dependency_solvers(block, binaries_s_a, provides_s_a)
            packages = [binaries_s_a[p].source for p in packages]

            # if the dependency can be satisfied by the same source package, skip the block:
            # obviously both binary packages will enter testing together
            if src in packages: continue

            # if no package can satisfy the dependency, add this information to the excuse
            if not packages:
                excuse.addhtml("%s/%s unsatisfiable Depends: %s" % (pkg, arch, block_txt.strip()))
                excuse.addreason("depends")
                excuse.add_unsatisfiable_on_arch(arch)
                if arch not in self.options.break_arches:
                    is_all_ok = False
                continue

            # for the solving packages, update the excuse to add the dependencies
            for p in packages:
                if arch not in self.options.break_arches:
                    if p in self.sources['testing'] and self.sources['testing'][p].version == self.sources[suite][p].version:
                        excuse.add_dep("%s/%s" % (p, arch), arch)
                    else:
                        excuse.add_dep(p, arch)
                else:
                    excuse.add_break_dep(p, arch)
        return is_all_ok

    # Package analysis methods
    # ------------------------

    def should_remove_source(self, pkg):
        """Check if a source package should be removed from testing
        
        This method checks if a source package should be removed from the
        testing distribution; this happens if the source package is not
        present in the unstable distribution anymore.

        It returns True if the package can be removed, False otherwise.
        In the former case, a new excuse is appended to the object
        attribute excuses.
        """
        # if the source package is available in unstable, then do nothing
        if pkg in self.sources['unstable']:
            return False
        # otherwise, add a new excuse for its removal
        src = self.sources['testing'][pkg]
        excuse = Excuse("-" + pkg)
        excuse.addhtml("Package not in unstable, will try to remove")
        excuse.set_vers(src.version, None)
        src.maintainer and excuse.set_maint(src.maintainer)
        src.section and excuse.set_section(src.section)

        # if the package is blocked, skip it
        for hint in self.hints.search('block', package=pkg, removal=True):
            excuse.addhtml("Not touching package, as requested by %s "
                "(contact debian-release if update is needed)" % hint.user)
            excuse.addreason("block")
            self.excuses[excuse.name] = excuse
            return False

        excuse.policy_verdict = PolicyVerdict.PASS
        self.excuses[excuse.name] = excuse
        return True

    def should_upgrade_srcarch(self, src, arch, suite):
        """Check if a set of binary packages should be upgraded

        This method checks if the binary packages produced by the source
        package on the given architecture should be upgraded; this can
        happen also if the migration is a binary-NMU for the given arch.
       
        It returns False if the given packages don't need to be upgraded,
        True otherwise. In the former case, a new excuse is appended to
        the object attribute excuses.
        """
        # retrieve the source packages for testing and suite
        source_t = self.sources['testing'][src]
        source_u = self.sources[suite][src]
        suite_info = self.suite_info[suite]
        suffix = ''
        if suite_info.excuses_suffix:
            suffix = "_%s" % suite_info.excuses_suffix

        # build the common part of the excuse, which will be filled by the code below
        ref = "%s/%s%s" % (src, arch, suffix)
        excuse = Excuse(ref)
        excuse.set_vers(source_t.version, source_t.version)
        source_u.maintainer and excuse.set_maint(source_u.maintainer)
        source_u.section and excuse.set_section(source_u.section)
        
        # if there is a `remove' hint and the requested version is the same as the
        # version in testing, then stop here and return False
        # (as a side effect, a removal may generate such excuses for both the source
        # package and its binary packages on each architecture)
        for hint in self.hints.search('remove', package=src, version=source_t.version):
            excuse.add_hint(hint)
            excuse.addhtml("Removal request by %s" % (hint.user))
            excuse.addhtml("Trying to remove package, not update it")
            self.excuses[excuse.name] = excuse
            return False

        # the starting point is that there is nothing wrong and nothing worth doing
        anywrongver = False
        anyworthdoing = False

        packages_t_a = self.binaries['testing'][arch][0]
        packages_s_a = self.binaries[suite][arch][0]

        # for every binary package produced by this source in unstable for this architecture
        for pkg_id in sorted(x for x in source_u.binaries if x.architecture == arch):
            pkg_name = pkg_id.package_name

            # retrieve the testing (if present) and unstable corresponding binary packages
            binary_t = packages_t_a[pkg_name] if pkg_name in packages_t_a else None
            binary_u = packages_s_a[pkg_name]

            # this is the source version for the new binary package
            pkgsv = binary_u.source_version

            # if the new binary package is architecture-independent, then skip it
            if binary_u.architecture == 'all':
                if pkg_id not in source_t.binaries:
                    # only add a note if the arch:all does not match the expected version
                    excuse.addhtml("Ignoring %s %s (from %s) as it is arch: all" % (pkg_name, binary_u.version, pkgsv))
                continue

            # if the new binary package is not from the same source as the testing one, then skip it
            # this implies that this binary migration is part of a source migration
            if source_u.version == pkgsv and source_t.version != pkgsv:
                anywrongver = True
                excuse.addhtml("From wrong source: %s %s (%s not %s)" % (pkg_name, binary_u.version, pkgsv, source_t.version))
                continue

            # cruft in unstable
            if source_u.version != pkgsv and source_t.version != pkgsv:
                if self.options.ignore_cruft:
                    excuse.addhtml("Old cruft: %s %s (but ignoring cruft, so nevermind)" % (pkg_name, pkgsv))
                else:
                    anywrongver = True
                    excuse.addhtml("Old cruft: %s %s" % (pkg_name, pkgsv))
                continue

            # if the source package has been updated in unstable and this is a binary migration, skip it
            # (the binaries are now out-of-date)
            if source_t.version == pkgsv and source_t.version != source_u.version:
                anywrongver = True
                excuse.addhtml("From wrong source: %s %s (%s not %s)" % (pkg_name, binary_u.version, pkgsv, source_u.version))
                continue

            # find unsatisfied dependencies for the new binary package
            self.excuse_unsat_deps(pkg_name, src, arch, suite, excuse)

            # if the binary is not present in testing, then it is a new binary;
            # in this case, there is something worth doing
            if not binary_t:
                excuse.addhtml("New binary: %s (%s)" % (pkg_name, binary_u.version))
                anyworthdoing = True
                continue

            # at this point, the binary package is present in testing, so we can compare
            # the versions of the packages ...
            vcompare = apt_pkg.version_compare(binary_t.version, binary_u.version)

            # ... if updating would mean downgrading, then stop here: there is something wrong
            if vcompare > 0:
                anywrongver = True
                excuse.addhtml("Not downgrading: %s (%s to %s)" % (pkg_name, binary_t.version, binary_u.version))
                break
            # ... if updating would mean upgrading, then there is something worth doing
            elif vcompare < 0:
                excuse.addhtml("Updated binary: %s (%s to %s)" % (pkg_name, binary_t.version, binary_u.version))
                anyworthdoing = True

        # if there is nothing wrong and there is something worth doing or the source
        # package is not fake, then check what packages should be removed
        if not anywrongver and (anyworthdoing or not source_u.is_fakesrc):
            srcv = source_u.version
            ssrc = source_t.version == srcv
            # if this is a binary-only migration via *pu, we never want to try
            # removing binary packages
            if not (ssrc and suite != 'unstable'):
                # for every binary package produced by this source in testing for this architecture
                _, _, smoothbins = self._compute_groups(src,
                                                        "unstable",
                                                        arch,
                                                        False)

                for pkg_id in sorted(x for x in source_t.binaries if x.architecture == arch):
                    pkg = pkg_id.package_name
                    # if the package is architecture-independent, then ignore it
                    tpkg_data = packages_t_a[pkg]
                    if tpkg_data.version == 'all':
                        if pkg_id not in source_u.binaries:
                            # only add a note if the arch:all does not match the expected version
                            excuse.addhtml("Ignoring removal of %s as it is arch: all" % (pkg))
                        continue
                    # if the package is not produced by the new source package, then remove it from testing
                    if pkg not in packages_s_a:
                        excuse.addhtml("Removed binary: %s %s" % (pkg, tpkg_data.version))
                        # the removed binary is only interesting if this is a binary-only migration,
                        # as otherwise the updated source will already cause the binary packages
                        # to be updated
                        if ssrc:
                            # Special-case, if the binary is a candidate for a smooth update, we do not consider
                            # it "interesting" on its own.  This case happens quite often with smooth updatable
                            # packages, where the old binary "survives" a full run because it still has
                            # reverse dependencies.
                            if pkg_id not in smoothbins:
                                anyworthdoing = True

        # if there is nothing wrong and there is something worth doing, this is a valid candidate
        if not anywrongver and anyworthdoing:
            excuse.policy_verdict = PolicyVerdict.PASS
            self.excuses[excuse.name] = excuse
            return True
        # else if there is something worth doing (but something wrong, too) this package won't be considered
        elif anyworthdoing:
            self.excuses[excuse.name] = excuse

        # otherwise, return False
        return False

    def should_upgrade_src(self, src, suite):
        """Check if source package should be upgraded

        This method checks if a source package should be upgraded. The analysis
        is performed for the source package specified by the `src' parameter, 
        for the distribution `suite'.
       
        It returns False if the given package doesn't need to be upgraded,
        True otherwise. In the former case, a new excuse is appended to
        the object attribute excuses.
        """

        source_u = self.sources[suite][src]
        if source_u.is_fakesrc:
            # it is a fake package created to satisfy Britney implementation details; silently ignore it
            return False

        # retrieve the source packages for testing (if available) and suite
        if src in self.sources['testing']:
            source_t = self.sources['testing'][src]
            # if testing and unstable have the same version, then this is a candidate for binary-NMUs only
            if apt_pkg.version_compare(source_t.version, source_u.version) == 0:
                return False
        else:
            source_t = None

        suite_info = self.suite_info[suite]
        suffix = ''
        if suite_info.excuses_suffix:
            suffix = "_%s" % suite_info.excuses_suffix

        # build the common part of the excuse, which will be filled by the code below
        ref = "%s%s" % (src, suffix)
        excuse = Excuse(ref)
        excuse.set_vers(source_t and source_t.version or None, source_u.version)
        source_u.maintainer and excuse.set_maint(source_u.maintainer)
        source_u.section and excuse.set_section(source_u.section)

        # if the version in unstable is older, then stop here with a warning in the excuse and return False
        if source_t and apt_pkg.version_compare(source_u.version, source_t.version) < 0:
            excuse.addhtml("ALERT: %s is newer in testing (%s %s)" % (src, source_t.version, source_u.version))
            self.excuses[excuse.name] = excuse
            excuse.addreason("newerintesting")
            return False

        # the starting point is that we will update the candidate
        excuse.policy_verdict = PolicyVerdict.PASS

        # if there is a `remove' hint and the requested version is the same as the
        # version in testing, then stop here and return False
        for hint in self.hints.search('remove', package=src):
            if source_t and source_t.version == hint.version or \
               source_u.version == hint.version:
                excuse.add_hint(hint)
                excuse.addhtml("Removal request by %s" % (hint.user))
                excuse.addhtml("Trying to remove package, not update it")
                excuse.policy_verdict = PolicyVerdict.REJECTED_PERMANENTLY
                break

        # check if there is a `block' or `block-udeb' hint for this package, or a `block-all source' hint
        blocked = {}
        for hint in self.hints.search(package=src):
            if hint.type == 'block':
                blocked['block'] = hint
                excuse.add_hint(hint)
            if hint.type == 'block-udeb':
                blocked['block-udeb'] = hint
                excuse.add_hint(hint)
        if 'block' not in blocked:
            for hint in self.hints.search(type='block-all'):
                if hint.package == 'source' or (not source_t and hint.package == 'new-source'):
                    blocked['block'] = hint
                    excuse.add_hint(hint)
                    break
        if suite in ('pu', 'tpu'):
            blocked['block'] = '%s-block' % (suite)
            excuse.needs_approval = True

        # if the source is blocked, then look for an `unblock' hint; the unblock request
        # is processed only if the specified version is correct. If a package is blocked
        # by `block-udeb', then `unblock-udeb' must be present to cancel it.
        for block_cmd in blocked:
            unblock_cmd = "un" + block_cmd
            unblocks = self.hints.search(unblock_cmd, package=src)

            if unblocks and unblocks[0].version is not None and unblocks[0].version == source_u.version:
                excuse.add_hint(unblocks[0])
                if block_cmd == 'block-udeb' or not excuse.needs_approval:
                    excuse.addhtml("Ignoring %s request by %s, due to %s request by %s" %
                                   (block_cmd, blocked[block_cmd].user, unblock_cmd, unblocks[0].user))
                else:
                    excuse.addhtml("Approved by %s" % (unblocks[0].user))
            else:
                if unblocks:
                    if unblocks[0].version is None:
                        excuse.addhtml("%s request by %s ignored due to missing version" %
                                       (unblock_cmd.capitalize(), unblocks[0].user))
                    else:
                        excuse.addhtml("%s request by %s ignored due to version mismatch: %s" %
                                       (unblock_cmd.capitalize(), unblocks[0].user, unblocks[0].version))
                if suite == 'unstable' or block_cmd == 'block-udeb':
                    tooltip = "please contact debian-release if update is needed"
                    # redirect people to d-i RM for udeb things:
                    if block_cmd == 'block-udeb':
                        tooltip = "please contact the d-i release manager if an update is needed"
                    excuse.addhtml("Not touching package due to %s request by %s (%s)" %
                                   (block_cmd, blocked[block_cmd].user, tooltip))
                    excuse.addreason("block")
                else:
                    excuse.addhtml("NEEDS APPROVAL BY RM")
                    excuse.addreason("block")
                excuse.policy_verdict = PolicyVerdict.REJECTED_NEEDS_APPROVAL

        # at this point, we check the status of the builds on all the supported architectures
        # to catch the out-of-date ones
        all_binaries = self.all_binaries
        archs_to_consider = list(self.options.architectures)
        archs_to_consider.append('all')
        for arch in archs_to_consider:
            oodbins = {}
            uptodatebins = False
            # for every binary package produced by this source in the suite for this architecture
            if arch == 'all':
                consider_binaries = source_u.binaries
            else:
                consider_binaries = sorted(x for x in source_u.binaries if x.architecture == arch)
            for pkg_id in consider_binaries:
                pkg = pkg_id.package_name

                # retrieve the binary package and its source version
                binary_u = all_binaries[pkg_id]
                pkgsv = binary_u.source_version

                # arch:all packages are treated separately from arch:arch
                if binary_u.architecture != arch:
                    continue

                # if it wasn't built by the same source, it is out-of-date
                # if there is at least one binary on this arch which is
                # up-to-date, there is a build on this arch
                if source_u.version != pkgsv:
                    if pkgsv not in oodbins:
                        oodbins[pkgsv] = []
                    oodbins[pkgsv].append(pkg)
                    excuse.add_old_binary(pkg, pkgsv)
                    continue
                else:
                    uptodatebins = True

                # if the package is architecture-dependent or the current arch is `nobreakall'
                # find unsatisfied dependencies for the binary package
                if binary_u.architecture != 'all' or arch in self.options.nobreakall_arches:
                    is_valid = self.excuse_unsat_deps(pkg, src, arch, suite, excuse)
                    inst_tester = self._inst_tester
                    if not is_valid and inst_tester.any_of_these_are_in_testing({binary_u.pkg_id}) \
                            and not inst_tester.is_installable(binary_u.pkg_id):
                        # Forgive uninstallable packages only when
                        # they are already broken in testing ideally
                        # we would not need to be forgiving at
                        # all. However, due to how arch:all packages
                        # are handled, we do run into occasionally.
                        excuse.policy_verdict = PolicyVerdict.REJECTED_PERMANENTLY

            # if there are out-of-date packages, warn about them in the excuse and set excuse.is_valid
            # to False to block the update; if the architecture where the package is out-of-date is
            # in the `outofsync_arches' list, then do not block the update
            if oodbins:
                oodtxt = ""
                for v in oodbins.keys():
                    if oodtxt: oodtxt = oodtxt + "; "
                    oodtxt = oodtxt + "%s (from <a href=\"https://buildd.debian.org/status/logs.php?" \
                        "arch=%s&pkg=%s&ver=%s\" target=\"_blank\">%s</a>)" % \
                        (", ".join(sorted(oodbins[v])), quote(arch), quote(src), quote(v), v)
                if uptodatebins:
                    text = "old binaries left on <a href=\"https://buildd.debian.org/status/logs.php?" \
                        "arch=%s&pkg=%s&ver=%s\" target=\"_blank\">%s</a>: %s" % \
                        (quote(arch), quote(src), quote(source_u.version), arch, oodtxt)
                else:
                    text = "missing build on <a href=\"https://buildd.debian.org/status/logs.php?" \
                        "arch=%s&pkg=%s&ver=%s\" target=\"_blank\">%s</a>: %s" % \
                        (quote(arch), quote(src), quote(source_u.version), arch, oodtxt)

                if arch in self.options.outofsync_arches:
                    text = text + " (but %s isn't keeping up, so nevermind)" % (arch)
                    if not uptodatebins:
                        excuse.missing_build_on_ood_arch(arch)
                else:
                    if uptodatebins:
                        if self.options.ignore_cruft:
                            text = text + " (but ignoring cruft, so nevermind)"
                        else:
                            excuse.policy_verdict = PolicyVerdict.REJECTED_PERMANENTLY
                    else:
                        excuse.policy_verdict = PolicyVerdict.REJECTED_CANNOT_DETERMINE_IF_PERMANENT
                        excuse.missing_build_on_arch(arch)

                excuse.addhtml(text)

        # if the source package has no binaries, set is_valid to False to block the update
        if not source_u.binaries:
            excuse.addhtml("%s has no binaries on any arch" % src)
            excuse.addreason("no-binaries")
            excuse.policy_verdict = PolicyVerdict.REJECTED_PERMANENTLY

        # if the suite is unstable, then we have to check the urgency and the minimum days of
        # permanence in unstable before updating testing; if the source package is too young,
        # the check fails and we set is_valid to False to block the update; consider
        # the age-days hint, if specified for the package
        policy_verdict = excuse.policy_verdict
        policy_info = excuse.policy_info
        for policy in self.policies:
            if suite in policy.applicable_suites:
                v = policy.apply_policy(policy_info, suite, src, source_t, source_u, excuse)
                if v.value > policy_verdict.value:
                    policy_verdict = v
        excuse.policy_verdict = policy_verdict

        if suite in ('pu', 'tpu') and source_t:
            # o-o-d(ish) checks for (t-)p-u
            # This only makes sense if the package is actually in testing.
            for arch in self.options.architectures:
                # if the package in testing has no binaries on this
                # architecture, it can't be out-of-date
                if not any(x for x in source_t.binaries
                           if x.architecture == arch and all_binaries[x].architecture != 'all'):
                    continue

                # if the (t-)p-u package has produced any binaries on
                # this architecture then we assume it's ok. this allows for
                # uploads to (t-)p-u which intentionally drop binary
                # packages
                if any(x for x in self.binaries[suite][arch][0].values() \
                         if x.source == src and x.source_version == source_u.version and \
                             x.architecture != 'all'):
                    continue

                if suite == 'tpu':
                    base = 'testing'
                else:
                    base = 'stable'
                text = "Not yet built on <a href=\"https://buildd.debian.org/status/logs.php?arch=%s&pkg=%s&ver=%s&suite=%s\" target=\"_blank\">%s</a> (relative to testing)" % (quote(arch), quote(src), quote(source_u.version), base, arch)

                if arch in self.options.outofsync_arches:
                    text = text + " (but %s isn't keeping up, so never mind)" % (arch)
                    excuse.missing_build_on_ood_arch(arch)
                else:
                    excuse.policy_verdict = PolicyVerdict.REJECTED_CANNOT_DETERMINE_IF_PERMANENT
                    excuse.missing_build_on_arch(arch)

                excuse.addhtml(text)

        # check if there is a `force' hint for this package, which allows it to go in even if it is not updateable
        forces = self.hints.search('force', package=src, version=source_u.version)
        if forces:
            # force() updates the final verdict for us
            changed_state = excuse.force()
            if changed_state:
                excuse.addhtml("Should ignore, but forced by %s" % (forces[0].user))

        self.excuses[excuse.name] = excuse
        return excuse.is_valid
 
    def write_excuses(self):
        """Produce and write the update excuses

        This method handles the update excuses generation: the packages are
        looked at to determine whether they are valid candidates. For the details
        of this procedure, please refer to the module docstring.
        """

        self.log("Update Excuses generation started", type="I")

        # list of local methods and variables (for better performance)
        sources = self.sources
        architectures = self.options.architectures
        should_remove_source = self.should_remove_source
        should_upgrade_srcarch = self.should_upgrade_srcarch
        should_upgrade_src = self.should_upgrade_src

        unstable = sources['unstable']
        testing = sources['testing']

        # this list will contain the packages which are valid candidates;
        # if a package is going to be removed, it will have a "-" prefix
        upgrade_me = set()
        upgrade_me_add = upgrade_me.add  # Every . in a loop slows it down

        excuses = self.excuses = {}

        # for every source package in testing, check if it should be removed
        for pkg in testing:
            if should_remove_source(pkg):
                upgrade_me_add("-" + pkg)

        # for every source package in unstable check if it should be upgraded
        for pkg in unstable:
            if unstable[pkg].is_fakesrc: continue
            # if the source package is already present in testing,
            # check if it should be upgraded for every binary package
            if pkg in testing and not testing[pkg].is_fakesrc:
                for arch in architectures:
                    if should_upgrade_srcarch(pkg, arch, 'unstable'):
                        upgrade_me_add("%s/%s" % (pkg, arch))

            # check if the source package should be upgraded
            if should_upgrade_src(pkg, 'unstable'):
                upgrade_me_add(pkg)

        # for every source package in *-proposed-updates, check if it should be upgraded
        for suite in ['pu', 'tpu']:
            for pkg in sources[suite]:
                # if the source package is already present in testing,
                # check if it should be upgraded for every binary package
                if pkg in testing:
                    for arch in architectures:
                        if should_upgrade_srcarch(pkg, arch, suite):
                            upgrade_me_add("%s/%s_%s" % (pkg, arch, suite))

                # check if the source package should be upgraded
                if should_upgrade_src(pkg, suite):
                    upgrade_me_add("%s_%s" % (pkg, suite))

        # process the `remove' hints, if the given package is not yet in upgrade_me
        for hint in self.hints['remove']:
            src = hint.package
            if src in upgrade_me: continue
            if ("-"+src) in upgrade_me: continue
            if src not in testing: continue

            # check if the version specified in the hint is the same as the considered package
            tsrcv = testing[src].version
            if tsrcv != hint.version:
                continue

            # add the removal of the package to upgrade_me and build a new excuse
            upgrade_me_add("-%s" % (src))
            excuse = Excuse("-%s" % (src))
            excuse.set_vers(tsrcv, None)
            excuse.addhtml("Removal request by %s" % (hint.user))
            excuse.addhtml("Package is broken, will try to remove")
            excuse.add_hint(hint)
            # Using "PASS" here as "Created by a hint" != "accepted due to hint".  In a future
            # where there might be policy checks on removals, it would make sense to distinguish
            # those two states.  Not sure that future will ever be.
            excuse.policy_verdict = PolicyVerdict.PASS
            excuses[excuse.name] = excuse

        # extract the not considered packages, which are in the excuses but not in upgrade_me
        unconsidered = {ename for ename in excuses if ename not in upgrade_me}

        # invalidate impossible excuses
        for e in excuses.values():
            # parts[0] == package name
            # parts[1] == optional architecture
            parts = e.name.split('/')
            for d in e.deps:
                ok = False
                # source -> source dependency; both packages must have
                # valid excuses
                if d in upgrade_me or d in unconsidered:
                    ok = True
                # if the excuse is for a binNMU, also consider d/$arch as a
                # valid excuse
                elif len(parts) == 2:
                    bd = '%s/%s' % (d, parts[1])
                    if bd in upgrade_me or bd in unconsidered:
                        ok = True
                # if the excuse is for a source package, check each of the
                # architectures on which the excuse lists a dependency on d,
                # and consider the excuse valid if it is possible on each
                # architecture
                else:
                    arch_ok = True
                    for arch in e.deps[d]:
                        bd = '%s/%s' % (d, arch)
                        if bd not in upgrade_me and bd not in unconsidered:
                            arch_ok = False
                            break
                    if arch_ok:
                        ok = True
                if not ok:
                    e.addhtml("Impossible dependency: %s -> %s" % (e.name, d))
                    e.addreason("depends")
        invalidate_excuses(excuses, upgrade_me, unconsidered)

        # sort the list of candidates
        self.upgrade_me = sorted( make_migrationitem(x, self.sources) for x in upgrade_me )

        # write excuses to the output file
        if not self.options.dry_run:
            self.log("> Writing Excuses to %s" % self.options.excuses_output, type="I")
            sorted_excuses = sorted(excuses.values(), key=lambda x: x.sortkey())
            write_excuses(sorted_excuses, self.options.excuses_output,
                          output_format="legacy-html")
            if hasattr(self.options, 'excuses_yaml_output'):
                self.log("> Writing YAML Excuses to %s" % self.options.excuses_yaml_output, type="I")
                write_excuses(sorted_excuses, self.options.excuses_yaml_output,
                              output_format="yaml")

        self.log("Update Excuses generation completed", type="I")

    # Upgrade run
    # -----------

    def get_nuninst(self, build=False):
        """Return the uninstallability statistic for all the architectures

        To calculate the uninstallability counters, the method checks the
        installability of all the packages for all the architectures, and
        tracks dependencies in a recursive way. The architecture
        independent packages are checked only for the `nobreakall`
        architectures.

        It returns a dictionary with the architectures as keys and the list
        of uninstallable packages as values.
        """
        # if we are not asked to build the nuninst, read it from the cache
        if not build:
            return read_nuninst(self.options.noninst_status,
                                self.options.architectures)

        return compile_nuninst(self.binaries['testing'],
                               self._inst_tester,
                               self.options.architectures,
                               self.options.nobreakall_arches)

    def eval_nuninst(self, nuninst, original=None):
        """Return a string which represents the uninstallability counters

        This method returns a string which represents the uninstallability
        counters reading the uninstallability statistics `nuninst` and, if
        present, merging the results with the `original` one.

        An example of the output string is:
        1+2: i-0:a-0:a-0:h-0:i-1:m-0:m-0:p-0:a-0:m-0:s-2:s-0

        where the first part is the number of broken packages in non-break
        architectures + the total number of broken packages for all the
        architectures.
        """
        res = []
        total = 0
        totalbreak = 0
        for arch in self.options.architectures:
            if arch in nuninst:
                n = len(nuninst[arch])
            elif original and arch in original:
                n = len(original[arch])
            else: continue
            if arch in self.options.break_arches:
                totalbreak = totalbreak + n
            else:
                total = total + n
            res.append("%s-%d" % (arch[0], n))
        return "%d+%d: %s" % (total, totalbreak, ":".join(res))


    def _compute_groups(self, source_name, suite, migration_architecture,
                        is_removal,
                        allow_smooth_updates=True,
                        removals=frozenset()):
        """Compute the groups of binaries being migrated by item

        This method will compute the binaries that will be added,
        replaced in testing and which of them are smooth updatable.

        Parameters:
        * "source_name" is the name of the source package, whose
          binaries are migrating.
        * "suite" is the suite from which the binaries are migrating.
          [Same as item.suite, where available]
        * "migration_architecture" is the architecture determines
          architecture of the migrating binaries (can be "source" for
          a "source"-migration, meaning all binaries regardless of
          architecture).  [Same as item.architecture, where available]
        * "is_removal" is a boolean determining if this is a removal
           or not [Same as item.is_removal, where available]
        * "allow_smooth_updates" is a boolean determing whether smooth-
          updates are permitted in this migration.  When set to False,
          the "smoothbins" return value will always be the empty set.
          Any value that would have been there will now be in "rms"
          instead. (defaults: True)
        * "removals" is a set of binaries that is assumed to be
          removed at the same time as this migration (e.g. in the same
          "easy"-hint).  This may affect what if some binaries are
          smooth updated or not. (defaults: empty-set)
          - Binaries must be given as ("package-name", "version",
            "architecture") tuples.

        Returns a tuple (adds, rms, smoothbins).  "adds" is a set of
        binaries that will updated in or appear after the migration.
        "rms" is a set of binaries that are not smooth-updatable (or
        binaries that could be, but there is no reason to let them be
        smooth updated).  "smoothbins" is set of binaries that are to
        be smooth-updated.

        Each "binary" in "adds", "rms" and "smoothbins" will be a
        tuple of ("package-name", "version", "architecture") and are
        thus tuples suitable for passing on to the
        InstallabilityTester.


        Unlike doop_source, this will not modify any data structure.
        """
        # local copies for better performances
        sources = self.sources
        binaries_s = self.binaries[suite]
        binaries_t = self.binaries['testing']
        inst_tester = self._inst_tester

        adds = set()
        rms = set()
        smoothbins = set()

        # remove all binary packages (if the source already exists)
        if migration_architecture == 'source' or not is_removal:
            if source_name in sources['testing']:
                source_data = sources['testing'][source_name]

                bins = []
                check = set()
                # remove all the binaries

                # first, build a list of eligible binaries
                for pkg_id in source_data.binaries:
                    binary, _, parch = pkg_id
                    if (migration_architecture != 'source'
                        and parch != migration_architecture):
                        continue

                    # Work around #815995
                    if migration_architecture == 'source' and is_removal and binary not in binaries_t[parch][0]:
                        continue

                    # Do not include hijacked binaries
                    if binaries_t[parch][0][binary].source != source_name:
                        continue
                    bins.append(pkg_id)

                for pkg_id in bins:
                    binary, _, parch = pkg_id
                    # if a smooth update is possible for the package, skip it
                    if allow_smooth_updates and suite == 'unstable' and \
                       binary not in binaries_s[parch][0] and \
                       ('ALL' in self.options.smooth_updates or \
                        binaries_t[parch][0][binary].section in self.options.smooth_updates):

                        # if the package has reverse-dependencies which are
                        # built from other sources, it's a valid candidate for
                        # a smooth update.  if not, it may still be a valid
                        # candidate if one if its r-deps is itself a candidate,
                        # so note it for checking later
                        rdeps = set(inst_tester.reverse_dependencies_of(pkg_id))
                        # We ignore all binaries listed in "removals" as we
                        # assume they will leave at the same time as the
                        # given package.
                        rdeps.difference_update(removals, bins)

                        smooth_update_it = False
                        if inst_tester.any_of_these_are_in_testing(rdeps):
                            combined = set(smoothbins)
                            combined.add(pkg_id)
                            for rdep in rdeps:
                                for dep_clause in inst_tester.dependencies_of(rdep):
                                    if dep_clause <= combined:
                                        smooth_update_it = True
                                        break

                        if smooth_update_it:
                            smoothbins = combined
                        else:
                            check.add(pkg_id)

                # check whether we should perform a smooth update for
                # packages which are candidates but do not have r-deps
                # outside of the current source
                while 1:
                    found_any = False
                    for pkg_id in check:
                        rdeps = inst_tester.reverse_dependencies_of(pkg_id)
                        if not rdeps.isdisjoint(smoothbins):
                            smoothbins.add(pkg_id)
                            found_any = True
                    if not found_any:
                        break
                    check = [x for x in check if x not in smoothbins]

                # remove all the binaries which aren't being smooth updated
                for pkg_id in (pkg_id for pkg_id in bins if pkg_id not in smoothbins):
                    binary, version, parch = pkg_id
                    # if this is a binary migration from *pu, only the arch:any
                    # packages will be present. ideally dak would also populate
                    # the arch-indep packages, but as that's not the case we
                    # must keep them around; they will not be re-added by the
                    # migration so will end up missing from testing
                    if migration_architecture != 'source' and \
                         suite != 'unstable' and \
                         binaries_t[parch][0][binary].architecture == 'all':
                        continue
                    else:
                        rms.add(pkg_id)

        # single binary removal; used for clearing up after smooth
        # updates but not supported as a manual hint
        else:
            assert source_name in binaries_t[migration_architecture][0]
            pkg_id = binaries_t[migration_architecture][0][source_name].pkg_id
            rms.add(pkg_id)

        # add the new binary packages (if we are not removing)
        if not is_removal:
            source_data = sources[suite][source_name]
            for pkg_id in source_data.binaries:
                binary, _, parch = pkg_id
                if migration_architecture not in ['source', parch]:
                    continue

                if binaries_s[parch][0][binary].source != source_name:
                    # This binary package has been hijacked by some other source.
                    # So don't add it as part of this update.
                    #
                    # Also, if this isn't a source update, don't remove
                    # the package that's been hijacked if it's present.
                    if migration_architecture != 'source':
                        for rm_b, rm_v, rm_p in list(rms):
                            if (rm_b, rm_p) == (binary, parch):
                                rms.remove((rm_b, rm_v, rm_p))
                    continue

                # Don't add the binary if it is old cruft that is no longer in testing
                if (parch not in self.options.outofsync_arches and
                    source_data.version != binaries_s[parch][0][binary].source_version and
                    binary not in binaries_t[parch][0]):
                    continue

                adds.add(pkg_id)

        return (adds, rms, smoothbins)

    def doop_source(self, item, hint_undo=None, removals=frozenset()):
        """Apply a change to the testing distribution as requested by `pkg`

        An optional list of undo actions related to packages processed earlier
        in a hint may be passed in `hint_undo`.

        An optional set of binaries may be passed in "removals". Binaries listed
        in this set will be assumed to be removed at the same time as the "item"
        will migrate.  This may change what binaries will be smooth-updated.
        - Binaries in this set must be ("package-name", "version", "architecture")
          tuples.

        This method applies the changes required by the action `item` tracking
        them so it will be possible to revert them.

        The method returns a tuple containing a set of packages
        affected by the change (as (name, arch)-tuples) and the
        dictionary undo which can be used to rollback the changes.
        """
        undo = {'binaries': {}, 'sources': {}, 'virtual': {}, 'nvirtual': []}

        affected_pos = set()
        affected_remain = set()

        # local copies for better performance
        sources = self.sources
        packages_t = self.binaries['testing']
        inst_tester = self._inst_tester
        eqv_set = set()

        updates, rms, _ = self._compute_groups(item.package,
                                               item.suite,
                                               item.architecture,
                                               item.is_removal,
                                               removals=removals)

        # Handle the source package
        if item.architecture == 'source':
            if item.package in sources['testing']:
                source = sources['testing'][item.package]
                undo['sources'][item.package] = source
                del sources['testing'][item.package]
            else:
                # the package didn't exist, so we mark it as to-be-removed in case of undo
                undo['sources']['-' + item.package] = True

            # add/update the source package
            if not item.is_removal:
                sources['testing'][item.package] = sources[item.suite][item.package]

        # If we are removing *and* updating packages, then check for eqv. packages
        if rms and updates:
            eqv_table = {}
            for rm_pkg_id in rms:
                binary, _, parch = rm_pkg_id
                key = (binary, parch)
                eqv_table[key] = rm_pkg_id

            for new_pkg_id in updates:
                binary, _, parch = new_pkg_id
                key = (binary, parch)
                old_pkg_id = eqv_table.get(key)
                if old_pkg_id is not None:
                    if inst_tester.are_equivalent(new_pkg_id, old_pkg_id):
                        eqv_set.add(key)

        # remove all the binaries which aren't being smooth updated
        for rm_pkg_id in rms:
            binary, version, parch = rm_pkg_id
            p = (binary, parch)
            binaries_t_a, provides_t_a = packages_t[parch]
            pkey = (binary, parch)

            pkg_data = binaries_t_a[binary]
            # save the old binary for undo
            undo['binaries'][p] = rm_pkg_id
            if pkey not in eqv_set:
                # all the reverse dependencies are affected by
                # the change
                affected_pos.update(inst_tester.reverse_dependencies_of(rm_pkg_id))
                affected_remain.update(inst_tester.negative_dependencies_of(rm_pkg_id))

            # remove the provided virtual packages
            for provided_pkg, prov_version, _ in pkg_data.provides:
                key = (provided_pkg, parch)
                if key not in undo['virtual']:
                    undo['virtual'][key] = provides_t_a[provided_pkg].copy()
                provides_t_a[provided_pkg].remove((binary, prov_version))
                if not provides_t_a[provided_pkg]:
                    del provides_t_a[provided_pkg]
            # finally, remove the binary package
            del binaries_t_a[binary]
            inst_tester.remove_testing_binary(rm_pkg_id)

        # Add/Update binary packages in testing
        if updates:
            packages_s = self.binaries[item.suite]

            for updated_pkg_id in updates:
                binary, new_version, parch = updated_pkg_id
                key = (binary, parch)
                binaries_t_a, provides_t_a = packages_t[parch]
                equivalent_replacement = key in eqv_set

                # obviously, added/modified packages are affected
                if not equivalent_replacement:
                    affected_pos.add(updated_pkg_id)
                # if the binary already exists in testing, it is currently
                # built by another source package. we therefore remove the
                # version built by the other source package, after marking
                # all of its reverse dependencies as affected
                if binary in binaries_t_a:
                    old_pkg_data = binaries_t_a[binary]
                    old_pkg_id = old_pkg_data.pkg_id
                    # save the old binary package
                    undo['binaries'][key] = old_pkg_id
                    if not equivalent_replacement:
                        # all the reverse conflicts
                        affected_pos.update(inst_tester.reverse_dependencies_of(old_pkg_id))
                        affected_remain.update(inst_tester.negative_dependencies_of(old_pkg_id))
                    inst_tester.remove_testing_binary(old_pkg_id)
                elif hint_undo:
                    # the binary isn't in testing, but it may have been at
                    # the start of the current hint and have been removed
                    # by an earlier migration. if that's the case then we
                    # will have a record of the older instance of the binary
                    # in the undo information. we can use that to ensure
                    # that the reverse dependencies of the older binary
                    # package are also checked.
                    # reverse dependencies built from this source can be
                    # ignored as their reverse trees are already handled
                    # by this function
                    for (tundo, tpkg) in hint_undo:
                        if key in tundo['binaries']:
                            tpkg_id = tundo['binaries'][key]
                            affected_pos.update(inst_tester.reverse_dependencies_of(tpkg_id))

                # add/update the binary package from the source suite
                new_pkg_data = packages_s[parch][0][binary]
                binaries_t_a[binary] = new_pkg_data
                inst_tester.add_testing_binary(updated_pkg_id)
                # register new provided packages
                for provided_pkg, prov_version, _ in new_pkg_data.provides:
                    key = (provided_pkg, parch)
                    if provided_pkg not in provides_t_a:
                        undo['nvirtual'].append(key)
                        provides_t_a[provided_pkg] = set()
                    elif key not in undo['virtual']:
                        undo['virtual'][key] = provides_t_a[provided_pkg].copy()
                    provides_t_a[provided_pkg].add((binary, prov_version))
                if not equivalent_replacement:
                    # all the reverse dependencies are affected by the change
                    affected_pos.add(updated_pkg_id)
                    affected_remain.update(inst_tester.negative_dependencies_of(updated_pkg_id))

        # Also include the transitive rdeps of the packages found so far
        compute_reverse_tree(inst_tester, affected_pos)
        compute_reverse_tree(inst_tester, affected_remain)
        # return the package name, the suite, the list of affected packages and the undo dictionary
        return (affected_pos, affected_remain, undo)

    def try_migration(self, actions, nuninst_now, lundo=None, automatic_revert=True):
        is_accepted = True
        affected_architectures = set()
        item = actions
        packages_t = self.binaries['testing']

        nobreakall_arches = self.options.nobreakall_arches
        new_arches = self.options.new_arches
        break_arches = self.options.break_arches
        arch = None

        if len(actions) == 1:
            item = actions[0]
            # apply the changes
            affected_pos, affected_remain, undo = self.doop_source(item, hint_undo=lundo)
            undo_list = [(undo, item)]
            if item.architecture == 'source':
                affected_architectures = set(self.options.architectures)
            else:
                affected_architectures.add(item.architecture)
        else:
            undo_list = []
            removals = set()
            affected_pos = set()
            affected_remain = set()
            for item in actions:
                _, rms, _ = self._compute_groups(item.package, item.suite,
                                                 item.architecture,
                                                 item.is_removal,
                                                 allow_smooth_updates=False)
                removals.update(rms)
                affected_architectures.add(item.architecture)

            if 'source' in affected_architectures:
                affected_architectures = set(self.options.architectures)

            for item in actions:
                item_affected_pos, item_affected_remain, undo = self.doop_source(item,
                                                                                 hint_undo=lundo,
                                                                                 removals=removals)
                affected_pos.update(item_affected_pos)
                affected_remain.update(item_affected_remain)
                undo_list.append((undo, item))

        # Optimise the test if we may revert directly.
        # - The automatic-revert is needed since some callers (notably via hints) may
        #   accept the outcome of this migration and expect nuninst to be updated.
        #   (e.g. "force-hint" or "hint")
        if automatic_revert:
            affected_remain -= affected_pos
        else:
            affected_remain |= affected_pos
            affected_pos = set()

        # Copy nuninst_comp - we have to deep clone affected
        # architectures.

        # NB: We do this *after* updating testing as we have to filter out
        # removed binaries.  Otherwise, uninstallable binaries that were
        # removed by the item would still be counted.

        nuninst_after = clone_nuninst(nuninst_now, packages_t, affected_architectures)
        must_be_installable = self.constraints['keep-installable']

        # check the affected packages on all the architectures
        for arch in affected_architectures:
            check_archall = arch in nobreakall_arches

            check_installability(self._inst_tester, packages_t, arch, affected_pos, affected_remain,
                                 check_archall, nuninst_after)

            # if the uninstallability counter is worse than before, break the loop
            if automatic_revert:
                worse = False
                if len(nuninst_after[arch]) > len(nuninst_now[arch]):
                    worse = True
                else:
                    regression = nuninst_after[arch] - nuninst_now[arch]
                    if not regression.isdisjoint(must_be_installable):
                        worse = True
                # ... except for a few special cases
                if worse and ((item.architecture != 'source' and arch not in new_arches) or
                   (arch not in break_arches)):
                    is_accepted = False
                    break

        # check if the action improved the uninstallability counters
        if not is_accepted and automatic_revert:
            undo_copy = list(reversed(undo_list))
            undo_changes(undo_copy, self._inst_tester, self.sources, self.binaries, self.all_binaries)

        return (is_accepted, nuninst_after, undo_list, arch)

    def iter_packages(self, packages, selected, nuninst=None, lundo=None):
        """Iter on the list of actions and apply them one-by-one

        This method applies the changes from `packages` to testing, checking the uninstallability
        counters for every action performed. If the action does not improve them, it is reverted.
        The method returns the new uninstallability counters and the remaining actions if the
        final result is successful, otherwise (None, []).
        """
        group_info = {}
        rescheduled_packages = packages
        maybe_rescheduled_packages = []

        for y in sorted((y for y in packages), key=attrgetter('uvname')):
            updates, rms, _ = self._compute_groups(y.package, y.suite, y.architecture, y.is_removal)
            result = (y, frozenset(updates), frozenset(rms))
            group_info[y] = result

        if nuninst:
            nuninst_orig = nuninst
        else:
            nuninst_orig = self.nuninst_orig

        nuninst_last_accepted = nuninst_orig

        self.output_write("recur: [] %s %d/0\n" % (",".join(x.uvname for x in selected), len(packages)))
        while rescheduled_packages:
            groups = {group_info[x] for x in rescheduled_packages}
            worklist = self._inst_tester.solve_groups(groups)
            rescheduled_packages = []

            worklist.reverse()

            while worklist:
                comp = worklist.pop()
                comp_name = ' '.join(item.uvname for item in comp)
                self.output_write("trying: %s\n" % comp_name)
                accepted, nuninst_after, comp_undo, failed_arch = self.try_migration(comp, nuninst_last_accepted, lundo)
                if accepted:
                    selected.extend(comp)
                    if lundo is not None:
                        lundo.extend(comp_undo)
                    self.output_write("accepted: %s\n" % comp_name)
                    self.output_write("   ori: %s\n" % (self.eval_nuninst(nuninst_orig)))
                    self.output_write("   pre: %s\n" % (self.eval_nuninst(nuninst_last_accepted)))
                    self.output_write("   now: %s\n" % (self.eval_nuninst(nuninst_after)))
                    if len(selected) <= 20:
                        self.output_write("   all: %s\n" % (" ".join(x.uvname for x in selected)))
                    else:
                        self.output_write("  most: (%d) .. %s\n" % (len(selected), " ".join(x.uvname for x in selected[-20:])))
                    nuninst_last_accepted = nuninst_after
                    rescheduled_packages.extend(maybe_rescheduled_packages)
                    maybe_rescheduled_packages.clear()
                else:
                    broken = sorted(b for b in nuninst_after[failed_arch]
                                    if b not in nuninst_last_accepted[failed_arch])
                    compare_nuninst = None
                    if any(item for item in comp if item.architecture != 'source'):
                        compare_nuninst = nuninst_last_accepted
                    # NB: try_migration already reverted this for us, so just print the results and move on
                    self.output_write("skipped: %s (%d, %d, %d)\n" % (comp_name, len(rescheduled_packages),
                                                                      len(maybe_rescheduled_packages), len(worklist)))
                    self.output_write("    got: %s\n" % (self.eval_nuninst(nuninst_after, compare_nuninst)))
                    self.output_write("    * %s: %s\n" % (failed_arch, ", ".join(broken)))

                    if len(comp) > 1:
                        self.output_write("    - splitting the component into single items and retrying them\n")
                        worklist.extend([item] for item in comp)
                    else:
                        maybe_rescheduled_packages.append(comp[0])

        self.output_write(" finish: [%s]\n" % ",".join( x.uvname for x in selected ))
        self.output_write("endloop: %s\n" % (self.eval_nuninst(self.nuninst_orig)))
        self.output_write("    now: %s\n" % (self.eval_nuninst(nuninst_last_accepted)))
        self.output_write(eval_uninst(self.options.architectures,
                                      newly_uninst(self.nuninst_orig, nuninst_last_accepted)))
        self.output_write("\n")

        return (nuninst_last_accepted, maybe_rescheduled_packages)


    def do_all(self, hinttype=None, init=None, actions=None):
        """Testing update runner

        This method tries to update testing checking the uninstallability
        counters before and after the actions to decide if the update was
        successful or not.
        """
        selected = []
        if actions:
            upgrade_me = actions[:]
        else:
            upgrade_me = self.upgrade_me[:]
        nuninst_start = self.nuninst_orig

        # these are special parameters for hints processing
        force = False
        recurse = True
        lundo = None
        nuninst_end = None
        better = True
        extra = []

        if hinttype == "easy" or hinttype == "force-hint":
            force = hinttype == "force-hint"
            recurse = False

        # if we have a list of initial packages, check them
        if init:
            if not force:
                lundo = []
            for x in init:
                if x not in upgrade_me:
                    self.output_write("failed: %s is not a valid candidate (or it already migrated)\n" % (x.uvname))
                    return None
                selected.append(x)
                upgrade_me.remove(x)
        
        self.output_write("start: %s\n" % self.eval_nuninst(nuninst_start))
        if not force:
            self.output_write("orig: %s\n" % self.eval_nuninst(nuninst_start))


        if init:
            # init => a hint (e.g. "easy") - so do the hint run
            (better, nuninst_end, undo_list, _) = self.try_migration(selected,
                                                                     self.nuninst_orig,
                                                                     lundo=lundo,
                                                                     automatic_revert=False)
            if force:
                # Force implies "unconditionally better"
                better = True

            if lundo is not None:
                lundo.extend(undo_list)

            if recurse:
                # Ensure upgrade_me and selected do not overlap, if we
                # follow-up with a recurse ("hint"-hint).
                upgrade_me = [x for x in upgrade_me if x not in set(selected)]

        if recurse:
            # Either the main run or the recursive run of a "hint"-hint.
            (nuninst_end, extra) = self.iter_packages(upgrade_me, selected, nuninst=nuninst_end, lundo=lundo)

        nuninst_end_str = self.eval_nuninst(nuninst_end)

        if not recurse:
            # easy or force-hint
            if force:
                self.output_write("orig: %s\n" %  nuninst_end_str)
            self.output_write("easy: %s\n" %  nuninst_end_str)

            if not force:
                self.output_write(eval_uninst(self.options.architectures,
                                              newly_uninst(nuninst_start, nuninst_end)))

        if not force:
            break_arches = set(self.options.break_arches)
            if all(x.architecture in break_arches for x in selected):
                # If we only migrated items from break-arches, then we
                # do not allow any regressions on these architectures.
                # This usually only happens with hints
                break_arches = set()
            better = is_nuninst_asgood_generous(self.constraints,
                                                self.options.architectures,
                                                self.nuninst_orig,
                                                nuninst_end,
                                                break_arches)

        if better:
            # Result accepted either by force or by being better than the original result.
            if recurse:
                self.output_write("Apparently successful\n")
            self.output_write("final: %s\n" % ",".join(sorted( x.uvname for x in selected )))
            self.output_write("start: %s\n" % self.eval_nuninst(nuninst_start))
            if not force:
                self.output_write(" orig: %s\n" % self.eval_nuninst(self.nuninst_orig))
            else:
                self.output_write(" orig: %s\n" % nuninst_end_str)
            self.output_write("  end: %s\n" % nuninst_end_str)
            if force:
                self.output_write("force breaks:\n")
                self.output_write(eval_uninst(self.options.architectures,
                                              newly_uninst(nuninst_start, nuninst_end)))
            self.output_write("SUCCESS (%d/%d)\n" % (len(actions or self.upgrade_me), len(extra)))
            self.nuninst_orig = nuninst_end
            self.all_selected += selected
            if not actions:
                if recurse:
                    self.upgrade_me = extra
                else:
                    self.upgrade_me = [x for x in self.upgrade_me if x not in set(selected)]
        else:
            self.output_write("FAILED\n")
            if not lundo: return
            lundo.reverse()

            undo_changes(lundo, self._inst_tester, self.sources, self.binaries, self.all_binaries)

        self.output_write("\n")

    def assert_nuninst_is_correct(self):
        self.log("> Update complete - Verifying non-installability counters", type="I")

        cached_nuninst = self.nuninst_orig
        self._inst_tester.compute_testing_installability()
        computed_nuninst = self.get_nuninst(build=True)
        if cached_nuninst != computed_nuninst:  # pragma: no cover
            only_on_break_archs = True
            self.log("==================== NUNINST OUT OF SYNC =========================", type="E")
            for arch in self.options.architectures:
                expected_nuninst = set(cached_nuninst[arch])
                actual_nuninst = set(computed_nuninst[arch])
                false_negatives = actual_nuninst - expected_nuninst
                false_positives = expected_nuninst - actual_nuninst
                # Britney does not quite work correctly with
                # break/fucked arches, so ignore issues there for now.
                if (false_negatives or false_positives) and arch not in self.options.break_arches:
                    only_on_break_archs = False
                if false_negatives:
                    self.log(" %s - unnoticed nuninst: %s" % (arch, str(false_negatives)), type="E")
                if false_positives:
                    self.log(" %s - invalid nuninst: %s" % (arch, str(false_positives)), type="E")
                self.log(" %s - actual nuninst: %s" % (arch, str(actual_nuninst)), type="I")
                self.log("==================== NUNINST OUT OF SYNC =========================", type="E")
            if not only_on_break_archs:
                raise AssertionError("NUNINST OUT OF SYNC")
            else:
                self.log("Nuninst is out of sync on some break arches",
                         type="W")

        self.log("> All non-installability counters are ok", type="I")


    def upgrade_testing(self):
        """Upgrade testing using the unstable packages

        This method tries to upgrade testing using the packages from unstable.
        Before running the do_all method, it tries the easy and force-hint
        commands.
        """

        self.log("Starting the upgrade test", type="I")
        self.output_write("Generated on: %s\n" % (time.strftime("%Y.%m.%d %H:%M:%S %z", time.gmtime(time.time()))))
        self.output_write("Arch order is: %s\n" % ", ".join(self.options.architectures))

        self.log("> Calculating current uninstallability counters", type="I")
        self.nuninst_orig = self.get_nuninst()
        # nuninst_orig may get updated during the upgrade process
        self.nuninst_orig_save = self.get_nuninst()

        if not self.options.actions:
            # process `easy' hints
            for x in self.hints['easy']:
                self.do_hint("easy", x.user, x.packages)

            # process `force-hint' hints
            for x in self.hints["force-hint"]:
                self.do_hint("force-hint", x.user, x.packages)

        # run the first round of the upgrade
        # - do separate runs for break arches
        allpackages = []
        normpackages = self.upgrade_me[:]
        archpackages = {}
        for a in self.options.break_arches:
            archpackages[a] = [p for p in normpackages if p.architecture == a]
            normpackages = [p for p in normpackages if p not in archpackages[a]]
        self.upgrade_me = normpackages
        self.output_write("info: main run\n")
        self.do_all()
        allpackages += self.upgrade_me
        for a in self.options.break_arches:
            backup = self.options.break_arches
            self.options.break_arches = " ".join(x for x in self.options.break_arches if x != a)
            self.upgrade_me = archpackages[a]
            self.output_write("info: broken arch run for %s\n" % (a))
            self.do_all()
            allpackages += self.upgrade_me
            self.options.break_arches = backup
        self.upgrade_me = allpackages

        if self.options.actions:
            self.printuninstchange()
            return

        # process `hint' hints
        hintcnt = 0
        for x in self.hints["hint"][:50]:
            if hintcnt > 50:
                self.output_write("Skipping remaining hints...")
                break
            if self.do_hint("hint", x.user, x.packages):
                hintcnt += 1

        # run the auto hinter
        self.auto_hinter()

        if getattr(self.options, "remove_obsolete", "yes") == "yes":
            # obsolete source packages
            # a package is obsolete if none of the binary packages in testing
            # are built by it
            self.log("> Removing obsolete source packages from testing", type="I")
            # local copies for performance
            sources = self.sources['testing']
            binaries = self.binaries['testing']
            used = set(binaries[arch][0][binary].source
                         for arch in binaries
                         for binary in binaries[arch][0]
                      )
            removals = [ MigrationItem("-%s/%s" % (source, sources[source].version))
                         for source in sources if source not in used
                       ]
            if removals:
                self.output_write("Removing obsolete source packages from testing (%d):\n" % (len(removals)))
                self.do_all(actions=removals)

        # smooth updates
        removals = old_libraries(self.sources, self.binaries, self.options.outofsync_arches)
        if self.options.smooth_updates:
            self.log("> Removing old packages left in testing from smooth updates", type="I")
            if removals:
                self.output_write("Removing packages left in testing for smooth updates (%d):\n%s" % \
                    (len(removals), old_libraries_format(removals)))
                self.do_all(actions=removals)
                removals = old_libraries(self.sources, self.binaries, self.options.outofsync_arches)
        else:
            self.log("> Not removing old packages left in testing from smooth updates (smooth-updates disabled)",
                     type="I")

        self.output_write("List of old libraries in testing (%d):\n%s" % \
             (len(removals), old_libraries_format(removals)))

        self.assert_nuninst_is_correct()

        # output files
        if not self.options.dry_run:
            # re-write control files
            if self.options.control_files:
                self.log("Writing new testing control files to %s" %
                         self.suite_info['testing'].path)
                write_controlfiles(self.sources, self.binaries,
                                   'testing', self.suite_info['testing'].path)

            for policy in self.policies:
                policy.save_state(self)

            # write HeidiResult
            self.log("Writing Heidi results to %s" % self.options.heidi_output)
            write_heidi(self.options.heidi_output, self.sources["testing"],
                        self.binaries["testing"],
                        outofsync_arches=self.options.outofsync_arches)

            self.log("Writing delta to %s" % self.options.heidi_delta_output)
            write_heidi_delta(self.options.heidi_delta_output,
                              self.all_selected)


        self.printuninstchange()
        self.log("Test completed!", type="I")

    def printuninstchange(self):
        self.log("Checking for newly uninstallable packages", type="I")
        text = eval_uninst(self.options.architectures, newly_uninst(
                        self.nuninst_orig_save, self.nuninst_orig))

        if text != '':
            self.output_write("\nNewly uninstallable packages in testing:\n%s" % \
                (text))

    def hint_tester(self):
        """Run a command line interface to test hints

        This method provides a command line interface for the release team to
        try hints and evaluate the results.
        """
        self.log("> Calculating current uninstallability counters", type="I")
        self.nuninst_orig = self.get_nuninst()
        self.nuninst_orig_save = self.get_nuninst()

        import readline
        from britney2.completer import Completer

        histfile = os.path.expanduser('~/.britney2_history')
        if os.path.exists(histfile):
            readline.read_history_file(histfile)

        readline.parse_and_bind('tab: complete')
        readline.set_completer(Completer(self).completer)
        # Package names can contain "-" and we use "/" in our presentation of them as well,
        # so ensure readline does not split on these characters.
        readline.set_completer_delims(readline.get_completer_delims().replace('-', '').replace('/', ''))

        known_hints = self._hint_parser.registered_hints

        while True:
            # read the command from the command line
            try:
                user_input = input('britney> ').split()
            except EOFError:
                print("")
                break
            except KeyboardInterrupt:
                print("")
                continue
            # quit the hint tester
            if user_input and user_input[0] in ('quit', 'exit'):
                break
                # run a hint
            elif user_input and user_input[0] in ('easy', 'hint', 'force-hint'):
                try:
                    self.do_hint(user_input[0], 'hint-tester',
                                 [k.rsplit("/", 1) for k in user_input[1:] if "/" in k])
                    self.printuninstchange()
                except KeyboardInterrupt:
                    continue
            elif user_input and user_input[0] in known_hints:
                self._hint_parser.parse_hints('hint-tester', self.HINTS_ALL, '<stdin>', [' '.join(user_input)])
                self.write_excuses()

        try:
            readline.write_history_file(histfile)
        except IOError as e:
            self.log("Could not write %s: %s" % (histfile, e), type="W")

    def do_hint(self, hinttype, who, pkgvers):
        """Process hints

        This method process `easy`, `hint` and `force-hint` hints. If the
        requested version is not in unstable, then the hint is skipped.
        """

        if isinstance(pkgvers[0], tuple) or isinstance(pkgvers[0], list):
            _pkgvers = [ MigrationItem('%s/%s' % (p, v)) for (p,v) in pkgvers ]
        else:
            _pkgvers = pkgvers

        self.log("> Processing '%s' hint from %s" % (hinttype, who), type="I")
        self.output_write("Trying %s from %s: %s\n" % (hinttype, who, " ".join("%s/%s" % (x.uvname, x.version) for x in _pkgvers)))

        ok = True
        # loop on the requested packages and versions
        for idx in range(len(_pkgvers)):
            pkg = _pkgvers[idx]
            # skip removal requests
            if pkg.is_removal:
                continue

            inunstable = pkg.package in self.sources['unstable']
            rightversion = inunstable and (apt_pkg.version_compare(self.sources['unstable'][pkg.package].version, pkg.version) == 0)
            if pkg.suite == 'unstable' and not rightversion:
                for suite in ['pu', 'tpu']:
                    if pkg.package in self.sources[suite] and apt_pkg.version_compare(self.sources[suite][pkg.package].version, pkg.version) == 0:
                        pkg.suite = suite
                        _pkgvers[idx] = pkg
                        break

            # handle *-proposed-updates
            if pkg.suite in ['pu', 'tpu']:
                if pkg.package not in self.sources[pkg.suite]: continue
                if apt_pkg.version_compare(self.sources[pkg.suite][pkg.package].version, pkg.version) != 0:
                    self.output_write(" Version mismatch, %s %s != %s\n" % (pkg.package, pkg.version, self.sources[pkg.suite][pkg.package].version))
                    ok = False
            # does the package exist in unstable?
            elif not inunstable:
                self.output_write(" Source %s has no version in unstable\n" % pkg.package)
                ok = False
            elif not rightversion:
                self.output_write(" Version mismatch, %s %s != %s\n" % (pkg.package, pkg.version, self.sources['unstable'][pkg.package].version))
                ok = False
        if not ok:
            self.output_write("Not using hint\n")
            return False

        self.do_all(hinttype, _pkgvers)
        return True

    def auto_hinter(self):
        """Auto-generate "easy" hints.

        This method attempts to generate "easy" hints for sets of packages which
        must migrate together. Beginning with a package which does not depend on
        any other package (in terms of excuses), a list of dependencies and
        reverse dependencies is recursively created.

        Once all such lists have been generated, any which are subsets of other
        lists are ignored in favour of the larger lists. The remaining lists are
        then attempted in turn as "easy" hints.

        We also try to auto hint circular dependencies analyzing the update
        excuses relationships. If they build a circular dependency, which we already
        know as not-working with the standard do_all algorithm, try to `easy` them.
        """
        self.log("> Processing hints from the auto hinter", type="I")

        sources_t = self.sources['testing']
        excuses = self.excuses

        # consider only excuses which are valid candidates and still relevant.
        valid_excuses = frozenset(y.uvname for y in self.upgrade_me
                                  if y not in sources_t or sources_t[y].version != excuses[y].ver[1])
        excuses_deps = {name: valid_excuses.intersection(excuse.deps)
                        for name, excuse in excuses.items() if name in valid_excuses}
        excuses_rdeps = defaultdict(set)
        for name, deps in excuses_deps.items():
            for dep in deps:
                excuses_rdeps[dep].add(name)

        def find_related(e, hint, circular_first=False):
            excuse = excuses[e]
            if not circular_first:
                hint[e] = excuse.ver[1]
            if not excuse.deps:
                return hint
            for p in excuses_deps[e]:
                if p in hint or p not in valid_excuses:
                    continue
                if not find_related(p, hint):
                    return False
            return hint

        # loop on them
        candidates = []
        mincands = []
        seen_hints = set()
        for e in valid_excuses:
            excuse = excuses[e]
            if excuse.deps:
                hint = find_related(e, {}, True)
                if isinstance(hint, dict) and e in hint:
                    h = frozenset(hint.items())
                    if h not in seen_hints:
                        candidates.append(h)
                        seen_hints.add(h)
            else:
                items = [(e, excuse.ver[1])]
                orig_size = 1
                looped = False
                seen_items = set()
                seen_items.update(items)

                for item, ver in items:
                    # excuses which depend on "item" or are depended on by it
                    new_items = set((x, excuses[x].ver[1]) for x in excuses_deps[item])
                    new_items.update((x, excuses[x].ver[1]) for x in excuses_rdeps[item])
                    new_items -= seen_items
                    items.extend(new_items)
                    seen_items.update(new_items)

                    if not looped and len(items) > 1:
                        orig_size = len(items)
                        h = frozenset(seen_items)
                        if h not in seen_hints:
                            mincands.append(h)
                            seen_hints.add(h)
                    looped = True
                if len(items) != orig_size:
                    h = frozenset(seen_items)
                    if h != mincands[-1] and h not in seen_hints:
                        candidates.append(h)
                        seen_hints.add(h)

        for l in [ candidates, mincands ]:
            for hint in l:
                self.do_hint("easy", "autohinter", [ MigrationItem("%s/%s" % (x[0], x[1])) for x in sorted(hint) ])

    def nuninst_arch_report(self, nuninst, arch):
        """Print a report of uninstallable packages for one architecture."""
        all = defaultdict(set)
        for p in nuninst[arch]:
            pkg = self.binaries['testing'][arch][0][p]
            all[(pkg.source, pkg.source_version)].add(p)

        print('* %s' % arch)

        for (src, ver), pkgs in sorted(all.items()):
            print('  %s (%s): %s' % (src, ver, ' '.join(sorted(pkgs))))

        print()

    def output_write(self, msg):
        """Simple wrapper for output writing"""
        print(msg, end='')
        self.__output.write(msg)

    def main(self):
        """Main method
        
        This is the entry point for the class: it includes the list of calls
        for the member methods which will produce the output files.
        """
        # if running in --print-uninst mode, quit
        if self.options.print_uninst:
            return
        # if no actions are provided, build the excuses and sort them
        elif not self.options.actions:
            self.write_excuses()
        # otherwise, use the actions provided by the command line
        else:
            self.upgrade_me = self.options.actions.split()

        if self.options.compute_migrations or self.options.hint_tester:
            with open(self.options.upgrade_output, 'w', encoding='utf-8') as f:
                self.__output = f

                # run the hint tester
                if self.options.hint_tester:
                    self.hint_tester()
                # run the upgrade test
                else:
                    self.upgrade_testing()

                self.log('> Stats from the installability tester', type="I")
                for stat in self._inst_tester.stats.stats():
                    self.log('>   %s' % stat, type="I")
        else:
            self.log('Migration computation skipped as requested.', type='I')


if __name__ == '__main__':
    Britney().main()<|MERGE_RESOLUTION|>--- conflicted
+++ resolved
@@ -197,13 +197,9 @@
 from britney2.hints import HintParser
 from britney2.installability.builder import build_installability_tester
 from britney2.migrationitem import MigrationItem
-<<<<<<< HEAD
-from britney2.policies.policy import AgePolicy, RCBugPolicy, PiupartsPolicy, PolicyVerdict
-from britney2.policies.autopkgtest import AutopkgtestPolicy
-=======
 from britney2.policies import PolicyVerdict
 from britney2.policies.policy import AgePolicy, RCBugPolicy, PiupartsPolicy, BuildDependsPolicy
->>>>>>> 5c322946
+from britney2.policies.autopkgtest import AutopkgtestPolicy
 from britney2.utils import (old_libraries_format, undo_changes,
                             compute_reverse_tree, possibly_compressed,
                             read_nuninst, write_nuninst, write_heidi,
@@ -525,13 +521,10 @@
 
         self.policies.append(RCBugPolicy(self.options, self.suite_info))
         self.policies.append(PiupartsPolicy(self.options, self.suite_info))
-<<<<<<< HEAD
         if getattr(self.options, 'adt_enable') == 'yes':
             self.policies.append(AutopkgtestPolicy(self.options, self.suite_info))
         self.policies.append(AgePolicy(self.options, self.suite_info, MINDAYS))
-=======
         self.policies.append(BuildDependsPolicy(self.options, self.suite_info))
->>>>>>> 5c322946
 
         for policy in self.policies:
             policy.register_hints(self._hint_parser)
@@ -589,12 +582,9 @@
                         [],
                         None,
                         True,
-<<<<<<< HEAD
+                        None,
                         [],
                         [],
-=======
-                        None
->>>>>>> 5c322946
                         )
 
             self.sources['testing'][pkg_name] = src_data
@@ -669,12 +659,9 @@
                         [],
                         None,
                         True,
-<<<<<<< HEAD
+                        None,
                         [],
                         [],
-=======
-                        None,
->>>>>>> 5c322946
                         )
             self.sources['testing'][pkg_name] = src_data
             self.sources['unstable'][pkg_name] = src_data
@@ -876,11 +863,7 @@
                     srcdist[source].binaries.append(pkg_id)
             # if the source package doesn't exist, create a fake one
             else:
-<<<<<<< HEAD
-                srcdist[source] = SourcePackage(source_version, 'faux', [pkg_id], None, True, [], [])
-=======
-                srcdist[source] = SourcePackage(source_version, 'faux', [pkg_id], None, True, None)
->>>>>>> 5c322946
+                srcdist[source] = SourcePackage(source_version, 'faux', [pkg_id], None, True, None, [], [])
 
             # add the resulting dictionary to the package list
             packages[pkg] = dpkg
