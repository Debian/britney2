#!/usr/bin/python2.5 -u
# -*- coding: utf-8 -*-

# Copyright (C) 2001-2008 Anthony Towns <ajt@debian.org>
#                         Andreas Barth <aba@debian.org>
#                         Fabio Tranchitella <kobold@debian.org>
# Copyright (C) 2010-2011 Adam D. Barratt <adsb@debian.org>

# This program is free software; you can redistribute it and/or modify
# it under the terms of the GNU General Public License as published by
# the Free Software Foundation; either version 2 of the License, or
# (at your option) any later version.

# This program is distributed in the hope that it will be useful,
# but WITHOUT ANY WARRANTY; without even the implied warranty of
# MERCHANTABILITY or FITNESS FOR A PARTICULAR PURPOSE.  See the
# GNU General Public License for more details.

"""
= Introdution =

This is the Debian testing updater script, also known as "Britney".

Packages are usually installed into the `testing' distribution after
they have undergone some degree of testing in unstable. The goal of
this software is to do this task in a smart way, allowing testing
to be always fully installable and close to being a release candidate.

Britney's source code is split between two different but related tasks:
the first one is the generation of the update excuses, while the
second tries to update testing with the valid candidates; first 
each package alone, then larger and even larger sets of packages
together. Each try is accepted if testing is not more uninstallable
after the update than before.

= Data Loading =

In order to analyze the entire Debian distribution, Britney needs to
load in memory the whole archive: this means more than 10.000 packages
for twelve architectures, as well as the dependency interconnections
between them. For this reason, the memory requirements for running this
software are quite high and at least 1 gigabyte of RAM should be available.

Britney loads the source packages from the `Sources' file and the binary
packages from the `Packages_${arch}' files, where ${arch} is substituted
with the supported architectures. While loading the data, the software
analyzes the dependencies and builds a directed weighted graph in memory
with all the interconnections between the packages (see Britney.read_sources
and Britney.read_binaries).

Other than source and binary packages, Britney loads the following data:

  * BugsV, which contains the list of release-critical bugs for a given
    version of a source or binary package (see Britney.read_bugs).

  * Dates, which contains the date of the upload of a given version 
    of a source package (see Britney.read_dates).

  * Urgencies, which contains the urgency of the upload of a given
    version of a source package (see Britney.read_urgencies).

  * Hints, which contains lists of commands which modify the standard behaviour
    of Britney (see Britney.read_hints).

For a more detailed explanation about the format of these files, please read
the documentation of the related methods. The exact meaning of them will be
instead explained in the chapter "Excuses Generation".

= Excuses =

An excuse is a detailed explanation of why a package can or cannot
be updated in the testing distribution from a newer package in 
another distribution (like for example unstable). The main purpose
of the excuses is to be written in an HTML file which will be 
published over HTTP. The maintainers will be able to parse it manually
or automatically to find the explanation of why their packages have
been updated or not.

== Excuses generation ==

These are the steps (with references to method names) that Britney
does for the generation of the update excuses.

 * If a source package is available in testing but it is not
   present in unstable and no binary packages in unstable are
   built from it, then it is marked for removal.

 * Every source package in unstable and testing-proposed-updates,
   if already present in testing, is checked for binary-NMUs, new
   or dropped binary packages in all the supported architectures
   (see Britney.should_upgrade_srcarch). The steps to detect if an
   upgrade is needed are:

    1. If there is a `remove' hint for the source package, the package
       is ignored: it will be removed and not updated.

    2. For every binary package built from the new source, it checks
       for unsatisfied dependencies, new binary package and updated
       binary package (binNMU) excluding the architecture-independent
       ones and the packages not built from the same source.

    3. For every binary package built from the old source, it checks
       if it is still built from the new source; if this is not true
       and the package is not architecture-independent, the script
       removes it from testing.

    4. Finally, if there is something worth doing (eg. a new or updated
       binary package) and nothing wrong it marks the source package
       as "Valid candidate", or "Not considered" if there is something
       wrong which prevented the update.

 * Every source package in unstable and testing-proposed-updates is
   checked for upgrade (see Britney.should_upgrade_src). The steps
   to detect if an upgrade is needed are:

    1. If the source package in testing is more recent the new one
       is ignored.

    2. If the source package doesn't exist (is fake), which means that
       a binary package refers to it but it is not present in the
       `Sources' file, the new one is ignored.

    3. If the package doesn't exist in testing, the urgency of the
       upload is ignored and set to the default (actually `low').

    4. If there is a `remove' hint for the source package, the package
       is ignored: it will be removed and not updated.

    5. If there is a `block' hint for the source package without an
       `unblock` hint or a `block-all source`, the package is ignored.

    6. If there is a `block-udeb' hint for the source package, it will
       have the same effect as `block', but may only be cancelled by
       a subsequent `unblock-udeb' hint.

    7. If the suite is unstable, the update can go ahead only if the
       upload happened more than the minimum days specified by the
       urgency of the upload; if this is not true, the package is
       ignored as `too-young'. Note that the urgency is sticky, meaning
       that the highest urgency uploaded since the previous testing
       transition is taken into account.

    8. If the suite is unstable, all the architecture-dependent binary
       packages and the architecture-independent ones for the `nobreakall'
       architectures have to be built from the source we are considering.
       If this is not true, then these are called `out-of-date'
       architectures and the package is ignored.

    9. The source package must have at least a binary package, otherwise
       it is ignored.

   10. If the suite is unstable, the new source package must have no
       release critical bugs which do not also apply to the testing
       one. If this is not true, the package is ignored as `buggy'.

   11. If there is a `force' hint for the source package, then it is
       updated even if it is marked as ignored from the previous steps.

   12. If the suite is {testing-,}proposed-updates, the source package can
       be updated only if there is an explicit approval for it.  Unless
       a `force' hint exists, the new package must also be available
       on all of the architectures for which it has binary packages in
       testing.

   13. If the package will be ignored, mark it as "Valid candidate",
       otherwise mark it as "Not considered".

 * The list of `remove' hints is processed: if the requested source
   package is not already being updated or removed and the version
   actually in testing is the same specified with the `remove' hint,
   it is marked for removal.

 * The excuses are sorted by the number of days from the last upload
   (days-old) and by name.

 * A list of unconsidered excuses (for which the package is not upgraded)
   is built. Using this list, all of the excuses depending on them are
   marked as invalid "impossible dependencies".

 * The excuses are written in an HTML file.
"""

import os
import re
import sys
import string
import time
import optparse
import urllib

import apt_pkg

from excuse import Excuse
from migrationitem import MigrationItem, HintItem
from hints import HintCollection
from britney import buildSystem

__author__ = 'Fabio Tranchitella and the Debian Release Team'
__version__ = '2.0'

# source package
VERSION = 0
SECTION = 1
BINARIES = 2
MAINTAINER = 3
FAKESRC = 4

# binary package
SOURCE = 2
SOURCEVER = 3
ARCHITECTURE = 4
PREDEPENDS = 5
DEPENDS = 6
CONFLICTS = 7
PROVIDES = 8
RDEPENDS = 9
RCONFLICTS = 10


class Britney:
    """Britney, the Debian testing updater script
    
    This is the script that updates the testing distribution. It is executed
    each day after the installation of the updated packages. It generates the 
    `Packages' files for the testing distribution, but it does so in an
    intelligent manner; it tries to avoid any inconsistency and to use only
    non-buggy packages.

    For more documentation on this script, please read the Developers Reference.
    """

    HINTS_HELPERS = ("easy", "hint", "remove", "block", "block-udeb", "unblock", "unblock-udeb", "approve")
    HINTS_STANDARD = ("urgent", "age-days") + HINTS_HELPERS
    HINTS_ALL = ("force", "force-hint", "block-all") + HINTS_STANDARD

    def __init__(self):
        """Class constructor

        This method initializes and populates the data lists, which contain all
        the information needed by the other methods of the class.
        """
        self.date_now = int(((time.time() / (60*60)) - 15) / 24)

        # parse the command line arguments
        self.__parse_arguments()

        # initialize the apt_pkg back-end
        apt_pkg.init()
        self.systems = {}

        # if requested, build the non-installable status and save it
        # if this or the population of self.binaries below takes a very
        # long time, try increasing SIZEOFHASHMAP in lib/dpkg.c and rebuilding
        if not self.options.nuninst_cache:
            self.__log("Building the list of non-installable packages for the full archive", type="I")
            self.sources = {'testing': self.read_sources(self.options.testing)}
            nuninst = {}
            for arch in self.options.architectures:
                self.binaries = {'testing': {arch: self.read_binaries(self.options.testing, "testing", arch)}}
                self.build_systems(arch)
                self.__log("> Checking for non-installable packages for architecture %s" % arch, type="I")
                result = self.get_nuninst(arch, build=True)
                nuninst.update(result)
                self.__log("> Found %d non-installable packages" % len(nuninst[arch]), type="I")
                if self.options.print_uninst:
                    self.nuninst_arch_report(nuninst, arch)
            if not self.options.print_uninst:
                self.write_nuninst(nuninst)
        else:
            self.__log("Not building the list of non-installable packages, as requested", type="I")

        # if running in --print-uninst mode, quit here
        if self.options.print_uninst:
            print '* summary'
            print '\n'.join(map(lambda x: '%4d %s' % (len(nuninst[x]), x), self.options.architectures))
            return

        # read the source and binary packages for the involved distributions
        # if this takes a very long time, try increasing SIZEOFHASHMAP in
        # lib/dpkg.c and rebuilding
        self.sources = {'testing': self.read_sources(self.options.testing),
                        'unstable': self.read_sources(self.options.unstable),
                        'tpu': self.read_sources(self.options.tpu),}
        if hasattr(self.options, 'pu'):
            self.sources['pu'] = self.read_sources(self.options.pu)
        else:
            self.sources['pu'] = {}
        self.binaries = {'testing': {}, 'unstable': {}, 'tpu': {}, 'pu': {}}
        for arch in self.options.architectures:
            self.binaries['testing'][arch] = self.read_binaries(self.options.testing, "testing", arch)
            self.binaries['unstable'][arch] = self.read_binaries(self.options.unstable, "unstable", arch)
            self.binaries['tpu'][arch] = self.read_binaries(self.options.tpu, "tpu", arch)
            if hasattr(self.options, 'pu'):
                self.binaries['pu'][arch] = self.read_binaries(self.options.pu, "pu", arch)
            # build the testing system
            self.build_systems(arch)

        # read the release-critical bug summaries for testing and unstable
        self.bugs = {'unstable': self.read_bugs(self.options.unstable),
                     'testing': self.read_bugs(self.options.testing),}
        self.normalize_bugs()

        # read additional data
        self.dates = self.read_dates(self.options.testing)
        self.urgencies = self.read_urgencies(self.options.testing)
        self.hints = self.read_hints(self.options.unstable)
        self.excuses = []
        self.dependencies = {}

    def __parse_arguments(self):
        """Parse the command line arguments

        This method parses and initializes the command line arguments.
        While doing so, it preprocesses some of the options to be converted
        in a suitable form for the other methods of the class.
        """
        # initialize the parser
        parser = optparse.OptionParser(version="%prog")
        parser.add_option("-v", "", action="count", dest="verbose", help="enable verbose output")
        parser.add_option("-c", "--config", action="store", dest="config", default="/etc/britney.conf",
                               help="path for the configuration file")
        parser.add_option("", "--architectures", action="store", dest="architectures", default=None,
                               help="override architectures from configuration file")
        parser.add_option("", "--actions", action="store", dest="actions", default=None,
                               help="override the list of actions to be performed")
        parser.add_option("", "--hints", action="store", dest="hints", default=None,
                               help="additional hints, separated by semicolons")
        parser.add_option("", "--hint-tester", action="store_true", dest="hint_tester", default=None,
                               help="provide a command line interface to test hints")
        parser.add_option("", "--dry-run", action="store_true", dest="dry_run", default=False,
                               help="disable all outputs to the testing directory")
        parser.add_option("", "--compatible", action="store_true", dest="compatible", default=False,
                               help="enable full compatibility with old britney's output")
        parser.add_option("", "--auto-hinter", action="store_true", dest="autohinter", default=False,
                               help="enable use of auto-hinter")
        parser.add_option("", "--control-files", action="store_true", dest="control_files", default=False,
                               help="enable control files generation")
        parser.add_option("", "--nuninst-cache", action="store_true", dest="nuninst_cache", default=False,
                               help="do not build the non-installability status, use the cache from file")
        parser.add_option("", "--print-uninst", action="store_true", dest="print_uninst", default=False,
                               help="just print a summary of uninstallable packages")
        (self.options, self.args) = parser.parse_args()
        
        # integrity checks
        if self.options.nuninst_cache and self.options.print_uninst:
            self.__log("nuninst_cache and print_uninst are mutually exclusive!", type="E")
            sys.exit(1)
        # if the configuration file exists, than read it and set the additional options
        elif not os.path.isfile(self.options.config):
            self.__log("Unable to read the configuration file (%s), exiting!" % self.options.config, type="E")
            sys.exit(1)

        # minimum days for unstable-testing transition and the list of hints
        # are handled as an ad-hoc case
        self.MINDAYS = {}
        self.HINTS = {'command-line': self.HINTS_ALL}
        for k, v in [map(string.strip,r.split('=', 1)) for r in file(self.options.config) if '=' in r and not r.strip().startswith('#')]:
            if k.startswith("MINDAYS_"):
                self.MINDAYS[k.split("_")[1].lower()] = int(v)
            elif k.startswith("HINTS_"):
                self.HINTS[k.split("_")[1].lower()] = \
                    reduce(lambda x,y: x+y, [hasattr(self, "HINTS_" + i) and getattr(self, "HINTS_" + i) or (i,) for i in v.split()])
            elif not hasattr(self.options, k.lower()) or \
                 not getattr(self.options, k.lower()):
                setattr(self.options, k.lower(), v)

        # Sort the architecture list
        allarches = sorted(self.options.architectures.split())
        arches = [x for x in allarches if x in self.options.nobreakall_arches.split()]
        arches += [x for x in allarches if x not in arches and x not in self.options.fucked_arches.split()]
        arches += [x for x in allarches if x not in arches and x not in self.options.break_arches.split()]
        arches += [x for x in allarches if x not in arches and x not in self.options.new_arches.split()]
        arches += [x for x in allarches if x not in arches]
        self.options.architectures = arches
        self.options.smooth_updates = self.options.smooth_updates.split()

    def __log(self, msg, type="I"):
        """Print info messages according to verbosity level
        
        An easy-and-simple log method which prints messages to the standard
        output. The type parameter controls the urgency of the message, and
        can be equal to `I' for `Information', `W' for `Warning' and `E' for
        `Error'. Warnings and errors are always printed, and information is
        printed only if the verbose logging is enabled.
        """
        if self.options.verbose or type in ("E", "W"):
            print "%s: [%s] - %s" % (type, time.asctime(), msg)

    # Data reading/writing methods
    # ----------------------------

    def build_systems(self, arch=None):
        for a in self.options.architectures:
            if arch and a != arch: continue
            packages = {}
            binaries = self.binaries['testing'][arch][0].copy()
            for k in binaries:
                packages[k] = binaries[k][:]
                if packages[k][PROVIDES]:
                    packages[k][PROVIDES] = ", ".join(packages[k][PROVIDES])
                else: packages[k][PROVIDES] = None
            self.systems[a] = buildSystem(a, packages)

    def read_sources(self, basedir):
        """Read the list of source packages from the specified directory
        
        The source packages are read from the `Sources' file within the
        directory specified as `basedir' parameter. Considering the
        large amount of memory needed, not all the fields are loaded
        in memory. The available fields are Version, Maintainer and Section.

        The method returns a list where every item represents a source
        package as a dictionary.
        """
        sources = {}
        filename = os.path.join(basedir, "Sources")
        self.__log("Loading source packages from %s" % filename)
        try:
            Packages = apt_pkg.TagFile(open(filename))
            get_field = Packages.section.get
            step = Packages.step
        except AttributeError:
            Packages = apt_pkg.ParseTagFile(open(filename))
            get_field = Packages.Section.get
            step = Packages.Step
        while step():
            pkg = get_field('Package')
            ver = get_field('Version')
            # There may be multiple versions of the source package
            # (in unstable) if some architectures have out-of-date
            # binaries.  We only ever consider the source with the
            # largest version for migration.
            if pkg in sources and apt_pkg.VersionCompare(sources[pkg][0], ver) > 0:
                continue
            sources[pkg] = [ver,
                            get_field('Section'),
                            [],
                            get_field('Maintainer'),
                            False,
                           ]
        return sources

    def read_binaries(self, basedir, distribution, arch):
        """Read the list of binary packages from the specified directory
        
        The binary packages are read from the `Packages_${arch}' files
        within the directory specified as `basedir' parameter, replacing
        ${arch} with the value of the arch parameter. Considering the
        large amount of memory needed, not all the fields are loaded
        in memory. The available fields are Version, Source, Pre-Depends,
        Depends, Conflicts, Provides and Architecture.
        
        After reading the packages, reverse dependencies are computed
        and saved in the `rdepends' keys, and the `Provides' field is
        used to populate the virtual packages list.

        The dependencies are parsed with the apt.pkg.ParseDepends method,
        and they are stored both as the format of its return value and
        text.

        The method returns a tuple. The first element is a list where
        every item represents a binary package as a dictionary; the second
        element is a dictionary which maps virtual packages to real
        packages that provide them.
        """

        packages = {}
        provides = {}
        sources = self.sources

        filename = os.path.join(basedir, "Packages_%s" % arch)
        self.__log("Loading binary packages from %s" % filename)
        try:
            Packages = apt_pkg.TagFile(open(filename))
            get_field = Packages.section.get
            step = Packages.step
        except AttributeError:
            Packages = apt_pkg.ParseTagFile(open(filename))
            get_field = Packages.Section.get
            step = Packages.Step
        while step():
            pkg = get_field('Package')
            version = get_field('Version')

            # There may be multiple versions of any arch:all packages
            # (in unstable) if some architectures have out-of-date
            # binaries.  We only ever consider the package with the
            # largest version for migration.
            if pkg in packages and apt_pkg.VersionCompare(packages[pkg][0], version) > 0:
                continue

            final_conflicts_list = []
            conflicts = get_field('Conflicts')
            if conflicts:
                final_conflicts_list.append(conflicts)
            breaks = get_field('Breaks')
            if breaks:
                final_conflicts_list.append(breaks)
            dpkg = [version,
                    get_field('Section'),
                    pkg, 
                    version,
                    get_field('Architecture'),
                    get_field('Pre-Depends'),
                    get_field('Depends'),
                    ', '.join(final_conflicts_list) or None,
                    get_field('Provides'),
                    [],
                    [],
                   ]

            # retrieve the name and the version of the source package
            source = get_field('Source')
            if source:
                dpkg[SOURCE] = source.split(" ")[0]
                if "(" in source:
                    dpkg[SOURCEVER] = source[source.find("(")+1:source.find(")")]

            # if the source package is available in the distribution, then register this binary package
            if dpkg[SOURCE] in sources[distribution]:
                sources[distribution][dpkg[SOURCE]][BINARIES].append(pkg + "/" + arch)
            # if the source package doesn't exist, create a fake one
            else:
                sources[distribution][dpkg[SOURCE]] = [dpkg[SOURCEVER], 'faux', [pkg + "/" + arch], None, True]

            # register virtual packages and real packages that provide them
            if dpkg[PROVIDES]:
                parts = map(string.strip, dpkg[PROVIDES].split(","))
                for p in parts:
                    if p not in provides:
                        provides[p] = []
                    provides[p].append(pkg)
                dpkg[PROVIDES] = parts
            else: dpkg[PROVIDES] = []

            # add the resulting dictionary to the package list
            packages[pkg] = dpkg

        # loop again on the list of packages to register reverse dependencies and conflicts
        register_reverses = self.register_reverses
        for pkg in packages:
            register_reverses(pkg, packages, provides, check_doubles=False)

        # return a tuple with the list of real and virtual packages
        return (packages, provides)

    def register_reverses(self, pkg, packages, provides, check_doubles=True, parse_depends=apt_pkg.ParseDepends):
        """Register reverse dependencies and conflicts for the specified package

        This method registers the reverse dependencies and conflicts for
        a given package using `packages` as the list of packages and `provides`
        as the list of virtual packages.

        The method has an optional parameter parse_depends which is there
        just for performance reasons and is not meant to be overwritten.
        """
        # register the list of the dependencies for the depending packages
        dependencies = []
        if packages[pkg][DEPENDS]:
            dependencies.extend(parse_depends(packages[pkg][DEPENDS]))
        if packages[pkg][PREDEPENDS]:
            dependencies.extend(parse_depends(packages[pkg][PREDEPENDS]))
        # go through the list
        for p in dependencies:
            for a in p:
                # register real packages
                if a[0] in packages and (not check_doubles or pkg not in packages[a[0]][RDEPENDS]):
                    packages[a[0]][RDEPENDS].append(pkg)
                # register packages which provide a virtual package
                elif a[0] in provides:
                    for i in provides.get(a[0]):
                        if i not in packages: continue
                        if not check_doubles or pkg not in packages[i][RDEPENDS]:
                            packages[i][RDEPENDS].append(pkg)
        # register the list of the conflicts for the conflicting packages
        if packages[pkg][CONFLICTS]:
            for p in parse_depends(packages[pkg][CONFLICTS]):
                for a in p:
                    # register real packages
                    if a[0] in packages and (not check_doubles or pkg not in packages[a[0]][RCONFLICTS]):
                        packages[a[0]][RCONFLICTS].append(pkg)
                    # register packages which provide a virtual package
                    elif a[0] in provides:
                        for i in provides[a[0]]:
                            if i not in packages: continue
                            if not check_doubles or pkg not in packages[i][RCONFLICTS]:
                                packages[i][RCONFLICTS].append(pkg)
     
    def read_bugs(self, basedir):
        """Read the release critial bug summary from the specified directory
        
        The RC bug summaries are read from the `BugsV' file within the
        directory specified in the `basedir' parameter. The file contains
        rows with the format:

        <package-name> <bug number>[,<bug number>...]

        The method returns a dictionary where the key is the binary package
        name and the value is the list of open RC bugs for it.
        """
        bugs = {}
        filename = os.path.join(basedir, "BugsV")
        self.__log("Loading RC bugs data from %s" % filename)
        for line in open(filename):
            l = line.split()
            if len(l) != 2:
                self.__log("Malformed line found in line %s" % (line), type='W')
                continue
            pkg = l[0]
            bugs.setdefault(pkg, [])
            bugs[pkg] += l[1].split(",")
        return bugs

    def write_bugs(self, basedir, bugs):
        """Write the release critical bug summary to the specified directory

        For a more detailed explanation of the format, please check the method
        read_bugs.
        """
        filename = os.path.join(basedir, "BugsV")
        self.__log("Writing RC bugs data to %s" % filename)
        f = open(filename, 'w')
        for pkg in sorted(bugs.keys()):
            if not bugs[pkg]:
                continue
            f.write("%s %s\n" % (pkg, ','.join(bugs[pkg])))
        f.close()

    def __maxver(self, pkg, dist):
        """Return the maximum version for a given package name
        
        This method returns None if the specified source package
        is not available in the `dist' distribution. If the package
        exists, then it returns the maximum version between the
        source package and its binary packages.
        """
        maxver = None
        if pkg in self.sources[dist]:
            maxver = self.sources[dist][pkg][VERSION]
        for arch in self.options.architectures:
            if pkg not in self.binaries[dist][arch][0]: continue
            pkgv = self.binaries[dist][arch][0][pkg][VERSION]
            if maxver == None or apt_pkg.VersionCompare(pkgv, maxver) > 0:
                maxver = pkgv
        return maxver

    def normalize_bugs(self):
        """Normalize the release critical bug summaries for testing and unstable
        
        The method doesn't return any value: it directly modifies the
        object attribute `bugs'.
        """
        # loop on all the package names from testing and unstable bug summaries
        for pkg in set(self.bugs['testing'].keys() + self.bugs['unstable'].keys()):

            # make sure that the key is present in both dictionaries
            if pkg not in self.bugs['testing']:
                self.bugs['testing'][pkg] = []
            elif pkg not in self.bugs['unstable']:
                self.bugs['unstable'][pkg] = []

            if pkg.startswith("src:"):
                pkg = pkg[4:]

            # retrieve the maximum version of the package in testing:
            maxvert = self.__maxver(pkg, 'testing')

            # if the package is not available in testing, then reset
            # the list of RC bugs
            if maxvert == None:
                self.bugs['testing'][pkg] = []

    def read_dates(self, basedir):
        """Read the upload date for the packages from the specified directory
        
        The upload dates are read from the `Dates' file within the directory
        specified as `basedir' parameter. The file contains rows with the
        format:

        <package-name> <version> <date-of-upload>

        The dates are expressed as days starting from the 1970-01-01.

        The method returns a dictionary where the key is the binary package
        name and the value is a tuple with two items, the version and the date.
        """
        dates = {}
        filename = os.path.join(basedir, "Dates")
        self.__log("Loading upload data from %s" % filename)
        for line in open(filename):
            l = line.split()
            if len(l) != 3: continue
            try:
                dates[l[0]] = (l[1], int(l[2]))
            except ValueError:
                self.__log("Dates, unable to parse \"%s\"" % line, type="E")
        return dates

    def write_dates(self, basedir, dates):
        """Write the upload date for the packages to the specified directory

        For a more detailed explanation of the format, please check the method
        read_dates.
        """
        filename = os.path.join(basedir, "Dates")
        self.__log("Writing upload data to %s" % filename)
        f = open(filename, 'w')
        for pkg in sorted(dates.keys()):
            f.write("%s %s %d\n" % ((pkg,) + dates[pkg]))
        f.close()


    def read_urgencies(self, basedir):
        """Read the upload urgency of the packages from the specified directory
        
        The upload urgencies are read from the `Urgency' file within the
        directory specified as `basedir' parameter. The file contains rows
        with the format:

        <package-name> <version> <urgency>

        The method returns a dictionary where the key is the binary package
        name and the value is the greatest urgency from the versions of the
        package that are higher then the testing one.
        """

        urgencies = {}
        filename = os.path.join(basedir, "Urgency")
        self.__log("Loading upload urgencies from %s" % filename)
        for line in open(filename):
            l = line.split()
            if len(l) != 3: continue

            # read the minimum days associated with the urgencies
            urgency_old = urgencies.get(l[0], self.options.default_urgency)
            mindays_old = self.MINDAYS.get(urgency_old, self.MINDAYS[self.options.default_urgency])
            mindays_new = self.MINDAYS.get(l[2], self.MINDAYS[self.options.default_urgency])

            # if the new urgency is lower (so the min days are higher), do nothing
            if mindays_old <= mindays_new:
                continue

            # if the package exists in testing and it is more recent, do nothing
            tsrcv = self.sources['testing'].get(l[0], None)
            if tsrcv and apt_pkg.VersionCompare(tsrcv[VERSION], l[1]) >= 0:
                continue

            # if the package doesn't exist in unstable or it is older, do nothing
            usrcv = self.sources['unstable'].get(l[0], None)
            if not usrcv or apt_pkg.VersionCompare(usrcv[VERSION], l[1]) < 0:
                continue

            # update the urgency for the package
            urgencies[l[0]] = l[2]

        return urgencies

    def read_hints(self, basedir):
        """Read the hint commands from the specified directory
        
        The hint commands are read from the files contained in the `Hints'
        directory within the directory specified as `basedir' parameter. 
        The names of the files have to be the same as the authorized users
        for the hints.
        
        The file contains rows with the format:

        <command> <package-name>[/<version>]

        The method returns a dictionary where the key is the command, and
        the value is the list of affected packages.
        """
        hints = HintCollection()

        for who in self.HINTS.keys():
            if who == 'command-line':
                lines = self.options.hints and self.options.hints.split(';') or ()
            else:
                filename = os.path.join(basedir, "Hints", who)
                if not os.path.isfile(filename):
                    self.__log("Cannot read hints list from %s, no such file!" % filename, type="E")
                    continue
                self.__log("Loading hints list from %s" % filename)
                lines = open(filename)
            for line in lines:
                line = line.strip()
                if line == "": continue
                l = line.split()
                if l[0] == 'finished':
                    break
                elif l[0] not in self.HINTS[who]:
                    continue
                elif l[0] in ["approve", "block", "block-all", "block-udeb", "unblock", "unblock-udeb", "force", "urgent", "remove"]:
                    for package in l[1:]:
                        hints.add_hint('%s %s' % (l[0], package), who)
                elif l[0] in ["age-days"]:
                    for package in l[2:]:
                        hints.add_hint('%s %s %s' % (l[0], l[1], package), who)
                else:
                    hints.add_hint(l, who)

        for x in ["approve", "block", "block-all", "block-udeb", "unblock", "unblock-udeb", "force", "urgent", "remove", "age-days"]:
            z = {}
            for hint in hints[x]:
                package = hint.package
                if z.has_key(package) and z[package] != hint.version:
                    if x in ['unblock', 'unblock-udeb']:
                        if apt_pkg.VersionCompare(z[package], hint.version) < 0:
                            # This hint is for a newer version, so discard the old one
                            self.__log("Overriding %s[%s] = %s with %s" % (x, package, z[package], hint.version), type="W")
                            for other in [y for y in hints[x] if y.package==package and y.version==z[package]]:
                                other.set_active(False)
                        else:
                            # This hint is for an older version, so ignore it in favour of the new one
                            self.__log("Ignoring %s[%s] = %s, %s is higher or equal" % (x, package, hint.version, z[package]), type="W")
                            hint.set_active(False)
                    else:
                        self.__log("Overriding %s[%s] = %s with %s" % (x, package, z[package], hint.version), type="W")
                        for other in [y for y in hints[x] if y.package==package and y.version==z[package]]:
                            other.set_active(False)
                        
                z[package] = hint.version

        # Sanity check the hints hash
        if len(hints["block"]) == 0 and len(hints["block-udeb"]) == 0:
            self.__log("WARNING: No block hints at all, not even udeb ones!", type="W")

        # A (t-)p-u approval overrides an unstable block
        for p in hints["approve"]:
            for o in hints.search('unblock', package=p.package):
                o.set_active(False)
            hints.add_hint('unblock %s/%s' % (p.package, p.version), p.user)

        return hints

    def write_heidi(self, filename):
        """Write the output HeidiResult

        This method write the output for Heidi, which contains all the
        binary packages and the source packages in the form:
        
        <pkg-name> <pkg-version> <pkg-architecture> <pkg-section>
        <src-name> <src-version> source <src-section>
        """
        self.__log("Writing Heidi results to %s" % filename)
        f = open(filename, 'w')

        # local copies
        sources = self.sources['testing']

        # write binary packages
        for arch in sorted(self.options.architectures):
            binaries = self.binaries['testing'][arch][0]
            for pkg_name in sorted(binaries):
                pkg = binaries[pkg_name]
                pkgv = pkg[VERSION]
                pkgarch = pkg[ARCHITECTURE] or 'all'
                pkgsec = pkg[SECTION] or 'faux'
                f.write('%s %s %s %s\n' % (pkg_name, pkgv, pkgarch, pkgsec))

        # write sources
        for src_name in sorted(sources):
            src = sources[src_name]
            srcv = src[VERSION]
            srcsec = src[SECTION] or 'unknown'
            f.write('%s %s source %s\n' % (src_name, srcv, srcsec))

        f.close()

    def write_controlfiles(self, basedir, suite):
        """Write the control files

        This method writes the control files for the binary packages of all
        the architectures and for the source packages.
        """
        sources = self.sources[suite]

        self.__log("Writing new %s control files to %s" % (suite, basedir))
        for arch in self.options.architectures:
            filename = os.path.join(basedir, 'Packages_%s' % arch)
            f = open(filename, 'w')
            binaries = self.binaries[suite][arch][0]
            for pkg in binaries:
                output = "Package: %s\n" % pkg
                for key, k in ((SECTION, 'Section'), (ARCHITECTURE, 'Architecture'), (SOURCE, 'Source'), (VERSION, 'Version'), 
                          (PREDEPENDS, 'Pre-Depends'), (DEPENDS, 'Depends'), (PROVIDES, 'Provides'), (CONFLICTS, 'Conflicts')):
                    if not binaries[pkg][key]: continue
                    if key == SOURCE:
                        if binaries[pkg][SOURCE] == pkg:
                            if binaries[pkg][SOURCEVER] != binaries[pkg][VERSION]:
                                source = binaries[pkg][SOURCE] + " (" + binaries[pkg][SOURCEVER] + ")"
                            else: continue
                        else:
                            if binaries[pkg][SOURCEVER] != binaries[pkg][VERSION]:
                                source = binaries[pkg][SOURCE] + " (" + binaries[pkg][SOURCEVER] + ")"
                            else:
                                source = binaries[pkg][SOURCE]
                        output += (k + ": " + source + "\n")
                        if sources[binaries[pkg][SOURCE]][MAINTAINER]:
                            output += ("Maintainer: " + sources[binaries[pkg][SOURCE]][MAINTAINER] + "\n")
                    elif key == PROVIDES:
                        if len(binaries[pkg][key]) > 0:
                            output += (k + ": " + ", ".join(binaries[pkg][key]) + "\n")
                    else:
                        output += (k + ": " + binaries[pkg][key] + "\n")
                f.write(output + "\n")
            f.close()

        filename = os.path.join(basedir, 'Sources')
        f = open(filename, 'w')
        for src in sources:
            output = "Package: %s\n" % src
            for key, k in ((VERSION, 'Version'), (SECTION, 'Section'), (MAINTAINER, 'Maintainer')):
                if not sources[src][key]: continue
                output += (k + ": " + sources[src][key] + "\n")
            f.write(output + "\n")
        f.close()

    def write_nuninst(self, nuninst):
        """Write the non-installable report"""
        f = open(self.options.noninst_status, 'w')
        f.write("Built on: " + time.strftime("%Y.%m.%d %H:%M:%S %z", time.gmtime(time.time())) + "\n")
        f.write("Last update: " + time.strftime("%Y.%m.%d %H:%M:%S %z", time.gmtime(time.time())) + "\n\n")
        f.write("".join([k + ": " + " ".join(nuninst[k]) + "\n" for k in nuninst]))
        f.close()

    def read_nuninst(self):
        """Read the non-installable report"""
        f = open(self.options.noninst_status)
        nuninst = {}
        for r in f:
            if ":" not in r: continue
            arch, packages = r.strip().split(":", 1)
            if arch.split("+", 1)[0] in self.options.architectures:
                nuninst[arch] = set(packages.split())
        return nuninst


    # Utility methods for package analysis
    # ------------------------------------

    def same_source(self, sv1, sv2):
        """Check if two version numbers are built from the same source

        This method returns a boolean value which is true if the two
        version numbers specified as parameters are built from the same
        source. The main use of this code is to detect binary-NMU.
        """
        if sv1 == sv2:
            return 1

        m = re.match(r'^(.*)\+b\d+$', sv1)
        if m: sv1 = m.group(1)
        m = re.match(r'^(.*)\+b\d+$', sv2)
        if m: sv2 = m.group(1)

        if sv1 == sv2:
            return 1

        return 0

    def get_dependency_solvers(self, block, arch, distribution, excluded=[], strict=False):
        """Find the packages which satisfy a dependency block

        This method returns the list of packages which satisfy a dependency
        block (as returned by apt_pkg.ParseDepends) for the given architecture
        and distribution.

        It returns a tuple with two items: the first is a boolean which is
        True if the dependency is satisfied, the second is the list of the
        solving packages.
        """

        packages = []

        # local copies for better performances
        binaries = self.binaries[distribution][arch]

        # for every package, version and operation in the block
        for name, version, op in block:
            # look for the package in unstable
            if name not in excluded and name in binaries[0]:
                package = binaries[0][name]
                # check the versioned dependency (if present)
                if op == '' and version == '' or apt_pkg.CheckDep(package[VERSION], op, version):
                    packages.append(name)

            # look for the package in the virtual packages list and loop on them
            for prov in binaries[1].get(name, []):
                if prov in excluded or \
                   prov not in binaries[0]: continue
                package = binaries[0][prov]
                # check the versioned dependency (if present)
                # TODO: this is forbidden by the debian policy, which says that versioned
                #       dependencies on virtual packages are never satisfied. The old britney
                #       does it and we have to go with it, but at least a warning should be raised.
                if op == '' and version == '' or not strict and apt_pkg.CheckDep(package[VERSION], op, version):
                    packages.append(prov)

        return (len(packages) > 0, packages)

    def excuse_unsat_deps(self, pkg, src, arch, suite, excuse, excluded=[]):
        """Find unsatisfied dependencies for a binary package

        This method analyzes the dependencies of the binary package specified
        by the parameter `pkg', built from the source package `src', for the
        architecture `arch' within the suite `suite'. If the dependency can't
        be satisfied in testing and/or unstable, it updates the excuse passed
        as parameter.

        The dependency fields checked are Pre-Depends and Depends.
        """
        # retrieve the binary package from the specified suite and arch
        binary_u = self.binaries[suite][arch][0][pkg]

        # local copies for better performances
        parse_depends = apt_pkg.ParseDepends
        get_dependency_solvers = self.get_dependency_solvers
        strict = True # not self.options.compatible

        # analyze the dependency fields (if present)
        for type_key, type in ((PREDEPENDS, 'Pre-Depends'), (DEPENDS, 'Depends')):
            if not binary_u[type_key]:
                continue

            # for every block of dependency (which is formed as conjunction of disconjunction)
            for block, block_txt in zip(parse_depends(binary_u[type_key]), binary_u[type_key].split(',')):
                # if the block is satisfied in testing, then skip the block
                solved, packages = get_dependency_solvers(block, arch, 'testing', excluded, strict=strict)
                if solved:
                    for p in packages:
                        if p not in self.binaries[suite][arch][0]: continue
                        excuse.add_sane_dep(self.binaries[suite][arch][0][p][SOURCE])
                    continue

                # check if the block can be satisfied in unstable, and list the solving packages
                solved, packages = get_dependency_solvers(block, arch, suite, [], strict=strict)
                packages = [self.binaries[suite][arch][0][p][SOURCE] for p in packages]

                # if the dependency can be satisfied by the same source package, skip the block:
                # obviously both binary packages will enter testing together
                if src in packages: continue

                # if no package can satisfy the dependency, add this information to the excuse
                if len(packages) == 0:
                    excuse.addhtml("%s/%s unsatisfiable %s: %s" % (pkg, arch, type, block_txt.strip()))
                    if arch not in self.options.break_arches.split():
                        excuse.add_unsat_dep(arch)
                    continue

                # for the solving packages, update the excuse to add the dependencies
                for p in packages:
                    if arch not in self.options.break_arches.split():
                        excuse.add_dep(p, arch)
                    else:
                        excuse.add_break_dep(p, arch)

        return True

    # Package analysis methods
    # ------------------------

    def should_remove_source(self, pkg):
        """Check if a source package should be removed from testing
        
        This method checks if a source package should be removed from the
        testing distribution; this happens if the source package is not
        present in the unstable distribution anymore.

        It returns True if the package can be removed, False otherwise.
        In the former case, a new excuse is appended to the the object
        attribute excuses.
        """
        # if the source package is available in unstable, then do nothing
        if pkg in self.sources['unstable']:
            return False
        # otherwise, add a new excuse for its removal and return True
        src = self.sources['testing'][pkg]
        excuse = Excuse("-" + pkg)
        excuse.set_vers(src[VERSION], None)
        src[MAINTAINER] and excuse.set_maint(src[MAINTAINER].strip())
        src[SECTION] and excuse.set_section(src[SECTION].strip())

        # if the package is blocked, skip it
        for hint in self.hints.search('block', package=pkg, removal=True):
            excuse.addhtml("Not touching package, as requested by %s (contact debian-release "
                "if update is needed)" % hint.user)
            excuse.addhtml("Not considered")
            self.excuses.append(excuse)
            return False

        excuse.addhtml("Valid candidate")
        self.excuses.append(excuse)
        return True

    def should_upgrade_srcarch(self, src, arch, suite):
        """Check if a binary package should be upgraded

        This method checks if a binary package should be upgraded; this can
        happen also if the binary package is a binary-NMU for the given arch.
        The analysis is performed for the source package specified by the
        `src' parameter, checking the architecture `arch' for the distribution
        `suite'.
       
        It returns False if the given package doesn't need to be upgraded,
        True otherwise. In the former case, a new excuse is appended to
        the the object attribute excuses.
        """
        # retrieve the source packages for testing and suite
        source_t = self.sources['testing'][src]
        source_u = self.sources[suite][src]

        # build the common part of the excuse, which will be filled by the code below
        ref = "%s/%s%s" % (src, arch, suite != 'unstable' and "_" + suite or "")
        excuse = Excuse(ref)
        excuse.set_vers(source_t[VERSION], source_t[VERSION])
        source_u[MAINTAINER] and excuse.set_maint(source_u[MAINTAINER].strip())
        source_u[SECTION] and excuse.set_section(source_u[SECTION].strip())
        
        # if there is a `remove' hint and the requested version is the same as the
        # version in testing, then stop here and return False
        for hint in [ x for x in self.hints.search('remove', package=src) if self.same_source(source_t[VERSION], x.version) ]:
            excuse.addhtml("Removal request by %s" % (hint.user))
            excuse.addhtml("Trying to remove package, not update it")
            excuse.addhtml("Not considered")
            self.excuses.append(excuse)
            return False

        # the starting point is that there is nothing wrong and nothing worth doing
        anywrongver = False
        anyworthdoing = False

        # for every binary package produced by this source in unstable for this architecture
        for pkg in sorted(filter(lambda x: x.endswith("/" + arch), source_u[BINARIES]), key=lambda x: x.split("/")[0]):
            pkg_name = pkg.split("/")[0]

            # retrieve the testing (if present) and unstable corresponding binary packages
            binary_t = pkg in source_t[BINARIES] and self.binaries['testing'][arch][0][pkg_name] or None
            binary_u = self.binaries[suite][arch][0][pkg_name]

            # this is the source version for the new binary package
            pkgsv = self.binaries[suite][arch][0][pkg_name][SOURCEVER]

            # if the new binary package is architecture-independent, then skip it
            if binary_u[ARCHITECTURE] == 'all':
                excuse.addhtml("Ignoring %s %s (from %s) as it is arch: all" % (pkg_name, binary_u[VERSION], pkgsv))
                continue

            # if the new binary package is not from the same source as the testing one, then skip it
            if not self.same_source(source_t[VERSION], pkgsv):
                anywrongver = True
                excuse.addhtml("From wrong source: %s %s (%s not %s)" % (pkg_name, binary_u[VERSION], pkgsv, source_t[VERSION]))
                break

            # find unsatisfied dependencies for the new binary package
            self.excuse_unsat_deps(pkg_name, src, arch, suite, excuse)

            # if the binary is not present in testing, then it is a new binary;
            # in this case, there is something worth doing
            if not binary_t:
                excuse.addhtml("New binary: %s (%s)" % (pkg_name, binary_u[VERSION]))
                anyworthdoing = True
                continue

            # at this point, the binary package is present in testing, so we can compare
            # the versions of the packages ...
            vcompare = apt_pkg.VersionCompare(binary_t[VERSION], binary_u[VERSION])

            # ... if updating would mean downgrading, then stop here: there is something wrong
            if vcompare > 0:
                anywrongver = True
                excuse.addhtml("Not downgrading: %s (%s to %s)" % (pkg_name, binary_t[VERSION], binary_u[VERSION]))
                break
            # ... if updating would mean upgrading, then there is something worth doing
            elif vcompare < 0:
                excuse.addhtml("Updated binary: %s (%s to %s)" % (pkg_name, binary_t[VERSION], binary_u[VERSION]))
                anyworthdoing = True

        # if there is nothing wrong and there is something worth doing or the source
        # package is not fake, then check what packages should be removed
        if not anywrongver and (anyworthdoing or not self.sources[suite][src][FAKESRC]):
            srcv = self.sources[suite][src][VERSION]
            ssrc = self.same_source(source_t[VERSION], srcv)
            # for every binary package produced by this source in testing for this architecture
            for pkg in sorted([x.split("/")[0] for x in self.sources['testing'][src][BINARIES] if x.endswith("/"+arch)]):
                # if the package is architecture-independent, then ignore it
                if self.binaries['testing'][arch][0][pkg][ARCHITECTURE] == 'all':
                    excuse.addhtml("Ignoring removal of %s as it is arch: all" % (pkg))
                    continue
                # if the package is not produced by the new source package, then remove it from testing
                if pkg not in self.binaries[suite][arch][0]:
                    tpkgv = self.binaries['testing'][arch][0][pkg][VERSION]
                    excuse.addhtml("Removed binary: %s %s" % (pkg, tpkgv))
                    if ssrc: anyworthdoing = True

        # if there is nothing wrong and there is something worth doing, this is a valid candidate
        if not anywrongver and anyworthdoing:
            excuse.addhtml("Valid candidate")
            self.excuses.append(excuse)
            return True
        # else if there is something worth doing (but something wrong, too) this package won't be considered
        elif anyworthdoing:
            excuse.addhtml("Not considered")
            self.excuses.append(excuse)

        # otherwise, return False
        return False

    def should_upgrade_src(self, src, suite):
        """Check if source package should be upgraded

        This method checks if a source package should be upgraded. The analysis
        is performed for the source package specified by the `src' parameter, 
        checking the architecture `arch' for the distribution `suite'.
       
        It returns False if the given package doesn't need to be upgraded,
        True otherwise. In the former case, a new excuse is appended to
        the object attribute excuses.
        """

        # retrieve the source packages for testing (if available) and suite
        source_u = self.sources[suite][src]
        if src in self.sources['testing']:
            source_t = self.sources['testing'][src]
            # if testing and unstable have the same version, then this is a candidate for binary-NMUs only
            if apt_pkg.VersionCompare(source_t[VERSION], source_u[VERSION]) == 0:
                return False
        else:
            source_t = None

        # build the common part of the excuse, which will be filled by the code below
        ref = "%s%s" % (src, suite != 'unstable' and "_" + suite or "")
        excuse = Excuse(ref)
        excuse.set_vers(source_t and source_t[VERSION] or None, source_u[VERSION])
        source_u[MAINTAINER] and excuse.set_maint(source_u[MAINTAINER].strip())
        source_u[SECTION] and excuse.set_section(source_u[SECTION].strip())

        # the starting point is that we will update the candidate
        update_candidate = True
        
        # if the version in unstable is older, then stop here with a warning in the excuse and return False
        if source_t and apt_pkg.VersionCompare(source_u[VERSION], source_t[VERSION]) < 0:
            excuse.addhtml("ALERT: %s is newer in testing (%s %s)" % (src, source_t[VERSION], source_u[VERSION]))
            self.excuses.append(excuse)
            return False

        # check if the source package really exists or if it is a fake one
        if source_u[FAKESRC]:
            excuse.addhtml("%s source package doesn't exist" % (src))
            update_candidate = False

        # retrieve the urgency for the upload, ignoring it if this is a NEW package (not present in testing)
        urgency = self.urgencies.get(src, self.options.default_urgency)
        if not source_t and urgency != self.options.default_urgency:
            excuse.addhtml("Ignoring %s urgency setting for NEW package" % (urgency))
            urgency = self.options.default_urgency

        # if there is a `remove' hint and the requested version is the same as the
        # version in testing, then stop here and return False
        for item in self.hints.search('remove', package=src):
            if source_t and self.same_source(source_t[VERSION], item.version) or \
               self.same_source(source_u[VERSION], item.version):
                excuse.addhtml("Removal request by %s" % (item.user))
                excuse.addhtml("Trying to remove package, not update it")
                update_candidate = False

        # check if there is a `block' or `block-udeb' hint for this package, or a `block-all source' hint
        blocked = {}
        for hint in self.hints.search(package=src):
            if hint.type == 'block' or (hint.type == 'block-all' and hint.package == 'source' and hint not in blocked['block']):
                blocked['block'] = hint
            if hint.type == 'block-udeb':
                blocked['block-udeb'] = hint

        # if the source is blocked, then look for an `unblock' hint; the unblock request
        # is processed only if the specified version is correct. If a package is blocked
        # by `block-udeb', then `unblock-udeb' must be present to cancel it.
        for block_cmd in blocked:
            unblock_cmd = "un" + block_cmd
            unblocks = self.hints.search(unblock_cmd, package=src)
         
            if unblocks and self.same_source(unblocks[0].version, source_u[VERSION]):
                excuse.addhtml("Ignoring %s request by %s, due to %s request by %s" %
                               (block_cmd, blocked[block_cmd].user, unblock_cmd, unblocks[0].user))
            else:
                if unblocks:
                    excuse.addhtml("%s request by %s ignored due to version mismatch: %s" %
                                   (unblock_cmd.capitalize(), unblocks[0].user, unblocks[0].version))
                excuse.addhtml("Not touching package due to %s request by %s (contact debian-release if update is needed)" %
                               (block_cmd, blocked[block_cmd].user))
                update_candidate = False

        # if the suite is unstable, then we have to check the urgency and the minimum days of
        # permanence in unstable before updating testing; if the source package is too young,
        # the check fails and we set update_candidate to False to block the update; consider
        # the age-days hint, if specified for the package
        if suite == 'unstable':
            if src not in self.dates:
                self.dates[src] = (source_u[VERSION], self.date_now)
            elif not self.same_source(self.dates[src][0], source_u[VERSION]):
                self.dates[src] = (source_u[VERSION], self.date_now)

            days_old = self.date_now - self.dates[src][1]
            min_days = self.MINDAYS[urgency]

            for age_days_hint in [ x for x in self.hints.search('age-days', package=src) if \
               self.same_source(source_u[VERSION], x.version) ]:
                excuse.addhtml("Overriding age needed from %d days to %d by %s" % (min_days,
                    int(age_days_hint.days), age_days_hint.user))
                min_days = int(age_days_hint.days)

            excuse.setdaysold(days_old, min_days)
            if days_old < min_days:
                urgent_hints = [ x for x in self.hints.search('urgent', package=src) if \
                   self.same_source(source_u[VERSION], x.version) ]
                if urgent_hints:
                    excuse.addhtml("Too young, but urgency pushed by %s" % (urgent_hints[0].user))
                else:
                    update_candidate = False

        if suite in ['pu', 'tpu']:
            # o-o-d(ish) checks for (t-)p-u
            for arch in self.options.architectures:
                # If the package isn't in testing or the testing
                # package produces no packages on this architecture,
                # then it can't be out-of-date.  We assume that if
                # the (t-)p-u package has produced any binaries for
                # this architecture then it is ok

                if not src in self.sources["testing"] or \
                   (len([x for x in self.sources["testing"][src][BINARIES] if x.endswith("/"+arch) and self.binaries["testing"][arch][0][x.split("/")[0]][ARCHITECTURE] != 'all' ]) == 0) or \
                   (len([x for x in self.sources[suite][src][BINARIES] if x.endswith("/"+arch) and self.binaries[suite][arch][0][x.split("/")[0]][ARCHITECTURE] != 'all' ]) > 0):
                    continue

                if suite == 'tpu':
                    base = 'testing'
                else:
                    base = 'stable'
                text = "Not yet built on <a href=\"http://buildd.debian.org/status/logs.php?arch=%s&pkg=%s&ver=%s&suite=%s\" target=\"_blank\">%s</a> (relative to testing)" % (urllib.quote(arch), urllib.quote(src), urllib.quote(source_u[VERSION]), arch, base)

                if arch in self.options.fucked_arches.split():
                    text = text + " (but %s isn't keeping up, so never mind)" % (arch)
                else:
                    update_candidate = False

                excuse.addhtml(text)

        # at this point, we check the status of the builds on all the supported architectures
        # to catch the out-of-date ones
        pkgs = {src: ["source"]}
        for arch in self.options.architectures:
            oodbins = {}
            # for every binary package produced by this source in the suite for this architecture
            for pkg in sorted([x.split("/")[0] for x in self.sources[suite][src][BINARIES] if x.endswith("/"+arch)]):
                if pkg not in pkgs: pkgs[pkg] = []
                pkgs[pkg].append(arch)

                # retrieve the binary package and its source version
                binary_u = self.binaries[suite][arch][0][pkg]
                pkgsv = binary_u[SOURCEVER]

                # if it wasn't built by the same source, it is out-of-date
                if not self.same_source(source_u[VERSION], pkgsv):
                    if pkgsv not in oodbins:
                        oodbins[pkgsv] = []
                    oodbins[pkgsv].append(pkg)
                    continue

                # if the package is architecture-dependent or the current arch is `nobreakall'
                # find unsatisfied dependencies for the binary package
                if binary_u[ARCHITECTURE] != 'all' or arch in self.options.nobreakall_arches.split():
                    self.excuse_unsat_deps(pkg, src, arch, suite, excuse)

            # if there are out-of-date packages, warn about them in the excuse and set update_candidate
            # to False to block the update; if the architecture where the package is out-of-date is
            # in the `fucked_arches' list, then do not block the update
            if oodbins:
                oodtxt = ""
                for v in oodbins.keys():
                    if oodtxt: oodtxt = oodtxt + "; "
                    oodtxt = oodtxt + "%s (from <a href=\"http://buildd.debian.org/status/logs.php?" \
                        "arch=%s&pkg=%s&ver=%s\" target=\"_blank\">%s</a>)" % \
                        (", ".join(sorted(oodbins[v])), urllib.quote(arch), urllib.quote(src), urllib.quote(v), v)
                text = "out of date on <a href=\"http://buildd.debian.org/status/logs.php?" \
                    "arch=%s&pkg=%s&ver=%s\" target=\"_blank\">%s</a>: %s" % \
                    (urllib.quote(arch), urllib.quote(src), urllib.quote(source_u[VERSION]), arch, oodtxt)

                if arch in self.options.fucked_arches.split():
                    text = text + " (but %s isn't keeping up, so nevermind)" % (arch)
                else:
                    update_candidate = False

                if self.date_now != self.dates[src][1]:
                    excuse.addhtml(text)

        # if the source package has no binaries, set update_candidate to False to block the update
        if len(self.sources[suite][src][BINARIES]) == 0:
            excuse.addhtml("%s has no binaries on any arch" % src)
            update_candidate = False

        # if the suite is unstable, then we have to check the release-critical bug lists before
        # updating testing; if the unstable package has RC bugs that do not apply to the testing
        # one,  the check fails and we set update_candidate to False to block the update
        if suite == 'unstable':
            for pkg in pkgs.keys():
                bugs_t = []
                bugs_u = []
                if self.bugs['testing'].has_key(pkg):
                    bugs_t.extend(self.bugs['testing'][pkg])
                if self.bugs['unstable'].has_key(pkg):
                    bugs_u.extend(self.bugs['unstable'][pkg])
                if 'source' in pkgs[pkg]:
                    spkg = "src:%s" % (pkg)
                    if self.bugs['testing'].has_key(spkg):
                        bugs_t.extend(self.bugs['testing'][spkg])
                    if self.bugs['unstable'].has_key(spkg):
                        bugs_u.extend(self.bugs['unstable'][spkg])
 
                new_bugs = sorted(set(bugs_u).difference(bugs_t))
                old_bugs = sorted(set(bugs_t).difference(bugs_u))

                if len(new_bugs) > 0:
                    excuse.addhtml("%s (%s) <a href=\"http://bugs.debian.org/cgi-bin/pkgreport.cgi?" \
                        "which=pkg&data=%s&sev-inc=critical&sev-inc=grave&sev-inc=serious\" " \
                        "target=\"_blank\">has new bugs</a>!" % (pkg, ", ".join(pkgs[pkg]), urllib.quote(pkg)))
                    excuse.addhtml("Updating %s introduces new bugs: %s" % (pkg, ", ".join(
                        ["<a href=\"http://bugs.debian.org/%s\">#%s</a>" % (urllib.quote(a), a) for a in new_bugs])))
                    update_candidate = False

                if len(old_bugs) > 0:
                    excuse.addhtml("Updating %s fixes old bugs: %s" % (pkg, ", ".join(
                        ["<a href=\"http://bugs.debian.org/%s\">#%s</a>" % (urllib.quote(a), a) for a in old_bugs])))
                if len(old_bugs) > len(new_bugs) and len(new_bugs) > 0:
                    excuse.addhtml("%s introduces new bugs, so still ignored (even "
                        "though it fixes more than it introduces, whine at debian-release)" % pkg)

        # check if there is a `force' hint for this package, which allows it to go in even if it is not updateable
        forces = [ x for x in self.hints.search('force', package=src) if self.same_source(source_u[VERSION], x.version) ]
        if forces:
            excuse.dontinvalidate = 1
        if not update_candidate and forces:
            excuse.addhtml("Should ignore, but forced by %s" % (forces[0].user))
            update_candidate = True

        # if the suite is *-proposed-updates, the package needs an explicit approval in order to go in
        if suite in ['tpu', 'pu']:
            approves = [ x for x in self.hints.search('approve', package=src) if self.same_source(source_u[VERSION], x.version) ]
            if approves:
                excuse.addhtml("Approved by %s" % approves[0].user)
            else:
                excuse.addhtml("NEEDS APPROVAL BY RM")
                update_candidate = False

        # if the package can be updated, it is a valid candidate
        if update_candidate:
            excuse.addhtml("Valid candidate")
        # else it won't be considered
        else:
            excuse.addhtml("Not considered")

        self.excuses.append(excuse)
        return update_candidate

    def reversed_exc_deps(self):
        """Reverse the excuses dependencies

        This method returns a dictionary where the keys are the package names
        and the values are the excuse names which depend on it.
        """
        res = {}
        for exc in self.excuses:
            for d in exc.deps:
                if d not in res: res[d] = []
                res[d].append(exc.name)
        return res

    def invalidate_excuses(self, valid, invalid):
        """Invalidate impossible excuses

        This method invalidates the impossible excuses, which depend
        on invalid excuses. The two parameters contains the list of
        `valid' and `invalid' excuses.
        """
        # build a lookup-by-name map
        exclookup = {}
        for e in self.excuses:
            exclookup[e.name] = e

        # build the reverse dependencies
        revdeps = self.reversed_exc_deps()

        # loop on the invalid excuses
        i = 0
        while i < len(invalid):
            # if there is no reverse dependency, skip the item
            if invalid[i] not in revdeps:
                i += 1
                continue
            # if the dependency can be satisfied by a testing-proposed-updates excuse, skip the item
            if (invalid[i] + "_tpu") in valid:
                i += 1
                continue
            # loop on the reverse dependencies
            for x in revdeps[invalid[i]]:
                # if the item is valid and it is marked as `dontinvalidate', skip the item
                if x in valid and exclookup[x].dontinvalidate:
                    continue

                # otherwise, invalidate the dependency and mark as invalidated and
                # remove the depending excuses
                exclookup[x].invalidate_dep(invalid[i])
                if x in valid:
                    p = valid.index(x)
                    invalid.append(valid.pop(p))
                    exclookup[x].addhtml("Invalidated by dependency")
                    exclookup[x].addhtml("Not considered")
            i = i + 1
 
    def write_excuses(self):
        """Produce and write the update excuses

        This method handles the update excuses generation: the packages are
        looked at to determine whether they are valid candidates. For the details
        of this procedure, please refer to the module docstring.
        """

        self.__log("Update Excuses generation started", type="I")

        # list of local methods and variables (for better performance)
        sources = self.sources
        architectures = self.options.architectures
        should_remove_source = self.should_remove_source
        should_upgrade_srcarch = self.should_upgrade_srcarch
        should_upgrade_src = self.should_upgrade_src

        # this list will contain the packages which are valid candidates;
        # if a package is going to be removed, it will have a "-" prefix
        upgrade_me = []

        # for every source package in testing, check if it should be removed
        for pkg in sources['testing']:
            if should_remove_source(pkg):
                upgrade_me.append("-" + pkg)

        # for every source package in unstable check if it should be upgraded
        for pkg in sources['unstable']:
            if sources['unstable'][pkg][FAKESRC]: continue
            # if the source package is already present in testing,
            # check if it should be upgraded for every binary package
            if pkg in sources['testing'] and not sources['testing'][pkg][FAKESRC]:
                for arch in architectures:
                    if should_upgrade_srcarch(pkg, arch, 'unstable'):
                        upgrade_me.append("%s/%s" % (pkg, arch))

            # check if the source package should be upgraded
            if should_upgrade_src(pkg, 'unstable'):
                upgrade_me.append(pkg)

        # for every source package in *-proposed-updates, check if it should be upgraded
        for suite in ['pu', 'tpu']:
            for pkg in sources[suite]:
                # if the source package is already present in testing,
                # check if it should be upgraded for every binary package
                if pkg in sources['testing']:
                    for arch in architectures:
                        if should_upgrade_srcarch(pkg, arch, suite):
                            upgrade_me.append("%s/%s_%s" % (pkg, arch, suite))

                # check if the source package should be upgraded
                if should_upgrade_src(pkg, suite):
                    upgrade_me.append("%s_%s" % (pkg, suite))

        # process the `remove' hints, if the given package is not yet in upgrade_me
        for item in self.hints['remove']:
            src = item.package
            if src in upgrade_me: continue
            if ("-"+src) in upgrade_me: continue
            if src not in sources['testing']: continue

            # check if the version specified in the hint is the same as the considered package
            tsrcv = sources['testing'][src][VERSION]
            if not self.same_source(tsrcv, item.version): continue

            # add the removal of the package to upgrade_me and build a new excuse
            upgrade_me.append("-%s" % (src))
            excuse = Excuse("-%s" % (src))
            excuse.set_vers(tsrcv, None)
            excuse.addhtml("Removal request by %s" % (item.user))
            excuse.addhtml("Package is broken, will try to remove")
            self.excuses.append(excuse)

        # sort the excuses by daysold and name
        self.excuses.sort(lambda x, y: cmp(x.daysold, y.daysold) or cmp(x.name, y.name))

        # extract the not considered packages, which are in the excuses but not in upgrade_me
        unconsidered = [e.name for e in self.excuses if e.name not in upgrade_me]

        # invalidate impossible excuses
        for e in self.excuses:
            # parts[0] == package name
            # parts[1] == optional architecture
            parts = e.name.split('/')
            for d in e.deps:
                ok = False
                # source -> source dependency; both packages must have
                # valid excuses
                if d in upgrade_me or d in unconsidered:
                    ok = True
                # if the excuse is for a binNMU, also consider d/$arch as a
                # valid excuse
                elif len(parts) == 2:
                    bd = '%s/%s' % (d, parts[1])
                    if bd in upgrade_me or bd in unconsidered:
                        ok = True
                # if the excuse is for a source package, check each of the
                # architectures on which the excuse lists a dependency on d,
                # and consider the excuse valid if it is possible on each
                # architecture
                else:
                    arch_ok = True
                    for arch in e.deps[d]:
                        bd = '%s/%s' % (d, arch)
                        if bd not in upgrade_me and bd not in unconsidered:
                            arch_ok = False
                            break
                    if arch_ok:
                        ok = True
                if not ok:
                    e.addhtml("Impossible dependency: %s -> %s" % (e.name, d))
        self.invalidate_excuses(upgrade_me, unconsidered)

        # sort the list of candidates
        self.upgrade_me = sorted([ MigrationItem(x) for x in upgrade_me ])

        # write excuses to the output file
        if not self.options.dry_run:
            self.__log("> Writing Excuses to %s" % self.options.excuses_output, type="I")
            f = open(self.options.excuses_output, 'w')
            f.write("<!DOCTYPE HTML PUBLIC \"-//W3C//DTD HTML 4.01//EN\" \"http://www.w3.org/TR/REC-html40/strict.dtd\">\n")
            f.write("<html><head><title>excuses...</title>")
            f.write("<meta http-equiv=\"Content-Type\" content=\"text/html;charset=utf-8\"></head><body>\n")
            f.write("<p>Generated: " + time.strftime("%Y.%m.%d %H:%M:%S %z", time.gmtime(time.time())) + "</p>\n")
            f.write("<ul>\n")
            for e in self.excuses:
                f.write("<li>%s" % e.html())
            f.write("</ul></body></html>\n")
            f.close()

        self.__log("Update Excuses generation completed", type="I")

    # Upgrade run
    # -----------

    def newlyuninst(self, nuold, nunew):
        """Return a nuninst statstic with only new uninstallable packages

        This method subtracts the uninstallable packages of the statistic
        `nunew` from the statistic `nuold`.

        It returns a dictionary with the architectures as keys and the list
        of uninstallable packages as values.
        """
        res = {}
        for arch in nuold:
            if arch not in nunew: continue
            res[arch] = [x for x in nunew[arch] if x not in nuold[arch]]
        return res

    def get_nuninst(self, requested_arch=None, build=False):
        """Return the uninstallability statistic for all the architectures

        To calculate the uninstallability counters, the method checks the
        installability of all the packages for all the architectures, and
        tracks dependencies in a recursive way. The architecture
        independent packages are checked only for the `nobreakall`
        architectures.

        It returns a dictionary with the architectures as keys and the list
        of uninstallable packages as values.
        """
        # if we are not asked to build the nuninst, read it from the cache
        if not build:
            return self.read_nuninst()

        nuninst = {}

        # local copies for better performance
        binaries = self.binaries['testing']
        systems = self.systems

        # for all the architectures
        for arch in self.options.architectures:
            if requested_arch and arch != requested_arch: continue
            # if it is in the nobreakall ones, check arch-independent packages too
            if arch not in self.options.nobreakall_arches.split():
                skip_archall = True
            else: skip_archall = False

            # check all the packages for this architecture, calling add_nuninst if a new
            # uninstallable package is found
            nuninst[arch] = set()
            for pkg_name in binaries[arch][0]:
                r = systems[arch].is_installable(pkg_name)
                if not r:
                    nuninst[arch].add(pkg_name)

            # if they are not required, remove architecture-independent packages
            nuninst[arch + "+all"] = nuninst[arch].copy()
            if skip_archall:
                for pkg in nuninst[arch + "+all"]:
                    bpkg = binaries[arch][0][pkg]
                    if bpkg[ARCHITECTURE] == 'all':
                        nuninst[arch].remove(pkg)

        # return the dictionary with the results
        return nuninst

    def eval_nuninst(self, nuninst, original=None):
        """Return a string which represents the uninstallability counters

        This method returns a string which represents the uninstallability
        counters reading the uninstallability statistics `nuninst` and, if
        present, merging the results with the `original` one.

        An example of the output string is:
        1+2: i-0:a-0:a-0:h-0:i-1:m-0:m-0:p-0:a-0:m-0:s-2:s-0

        where the first part is the number of broken packages in non-break
        architectures + the total number of broken packages for all the
        architectures.
        """
        res = []
        total = 0
        totalbreak = 0
        for arch in self.options.architectures:
            if arch in nuninst:
                n = len(nuninst[arch])
            elif original and arch in original:
                n = len(original[arch])
            else: continue
            if arch in self.options.break_arches.split():
                totalbreak = totalbreak + n
            else:
                total = total + n
            res.append("%s-%d" % (arch[0], n))
        return "%d+%d: %s" % (total, totalbreak, ":".join(res))

    def eval_uninst(self, nuninst):
        """Return a string which represents the uninstallable packages

        This method returns a string which represents the uninstallable
        packages reading the uninstallability statistics `nuninst`.

        An example of the output string is:
            * i386: broken-pkg1, broken-pkg2
        """
        parts = []
        for arch in self.options.architectures:
            if arch in nuninst and len(nuninst[arch]) > 0:
                parts.append("    * %s: %s\n" % (arch,", ".join(sorted(nuninst[arch]))))
        return "".join(parts)

    def is_nuninst_asgood_generous(self, old, new):
        diff = 0
        for arch in self.options.architectures:
            if arch in self.options.break_arches.split(): continue
            diff = diff + (len(new[arch]) - len(old[arch]))
        return diff <= 0


    def doop_source(self, item, hint_undo=[]):
        """Apply a change to the testing distribution as requested by `pkg`

        An optional list of undo actions related to packages processed earlier
        in a hint may be passed in `hint_undo`.

        This method applies the changes required by the action `item` tracking
        them so it will be possible to revert them.

        The method returns a list of the package name, the suite where the
        package comes from, the list of packages affected by the change and
        the dictionary undo which can be used to rollback the changes.
        """
        undo = {'binaries': {}, 'sources': {}, 'virtual': {}, 'nvirtual': []}

        affected = []

        # local copies for better performances
        sources = self.sources
        binaries = self.binaries['testing']
        # remove all binary packages (if the source already exists)
<<<<<<< HEAD
        if item.architecture == 'source' or not item.is_removal:
            if item.package in sources['testing']:
                source = sources['testing'][item.package]
=======
        if not (arch and pkg[0] == '-'):
            if pkg_name in sources['testing']:
                source = sources['testing'][pkg_name]

                bins = []
                check = []
                smoothbins = []

>>>>>>> 85387e9a
                # remove all the binaries

                # first, build a list of eligible binaries
                for p in source[BINARIES]:
                    binary, parch = p.split("/")
                    if item.architecture != 'source' and parch != item.architecture: continue
                    # do not remove binaries which have been hijacked by other sources
<<<<<<< HEAD
                    if binaries[parch][0][binary][SOURCE] != item.package: continue
                    rdeps = binaries[parch][0][binary][RDEPENDS]
                    # if a smooth update is possible for the package, skip it
                    if not self.options.compatible and item.suite == 'unstable' and \
                       binary not in self.binaries[item.suite][parch][0] and \
                       len([x for x in rdeps if x not in [y.split("/")[0] for y in source[BINARIES]]]) > 0 and \
=======
                    if binaries[parch][0][binary][SOURCE] != pkg_name: continue
                    bins.append(p)

                for p in bins:
                    binary, parch = p.split("/")
                    # if a smooth update is possible for the package, skip it
                    if not self.options.compatible and suite == 'unstable' and \
                       binary not in self.binaries[suite][parch][0] and \
>>>>>>> 85387e9a
                       ('ALL' in self.options.smooth_updates or \
                        binaries[parch][0][binary][SECTION] in self.options.smooth_updates):

                        # if the package has reverse-dependencies which are
                        # built from other sources, it's a valid candidate for
                        # a smooth update.  if not, it may still be a valid
                        # candidate if one if its r-deps is itself a candidate,
                        # so note it for checking later
                        rdeps = binaries[parch][0][binary][RDEPENDS]

                        if len([x for x in rdeps if x not in [y.split("/")[0] for y in bins]]) > 0:
                            smoothbins.append(p)
                        else:
                            check.append(p)

                # check whether we should perform a smooth update for
                # packages which are candidates but do not have r-deps
                # outside of the current source
                for p in check:
                    binary, parch = p.split("/")
                    rdeps = [ bin for bin in binaries[parch][0][binary][RDEPENDS] \
                              if bin in [y.split("/")[0] for y in smoothbins] ]
                    if len(rdeps) > 0:
                        smoothbins.append(p)

                # remove all the binaries which aren't being smooth updated
                for p in [ bin for bin in bins if bin not in smoothbins ]:
                    binary, parch = p.split("/")
                    # save the old binary for undo
                    undo['binaries'][p] = binaries[parch][0][binary]
                    # all the reverse dependencies are affected by the change
                    affected.extend( [ (x, parch) for x in \
                                       self.get_reverse_tree(binary, parch, 'testing') ] )
                    affected = list(set(affected))
                    # remove the provided virtual packages
                    for j in binaries[parch][0][binary][PROVIDES]:
                        key = j + "/" + parch
                        if key not in undo['virtual']:
                            undo['virtual'][key] = binaries[parch][1][j][:]
                        binaries[parch][1][j].remove(binary)
                        if len(binaries[parch][1][j]) == 0:
                            del binaries[parch][1][j]
                    # finally, remove the binary package
                    del binaries[parch][0][binary]
                    self.systems[parch].remove_binary(binary)
                # remove the source package
                if item.architecture == 'source':
                    undo['sources'][item.package] = source
                    del sources['testing'][item.package]
            else:
                # the package didn't exist, so we mark it as to-be-removed in case of undo
                undo['sources']['-' + item.package] = True

        # single binary removal
        elif item.package in binaries[item.architecture][0]:
            undo['binaries'][item.package + "/" + item.architecture] = binaries[item.architecture][0][item.package]
            affected.extend( [ (x, item.architecture) for x in \
               self.get_reverse_tree(item.package, item.architecture, 'testing') ] )
            affected = list(set(affected))
            del binaries[item.architecture][0][item.package]
            self.systems[item.architecture].remove_binary(item.package)

        # add the new binary packages (if we are not removing)
        if not item.is_removal:
            source = sources[item.suite][item.package]
            for p in source[BINARIES]:
                binary, parch = p.split("/")
                if item.architecture not in ['source', parch]: continue
                key = (binary, parch)
                # obviously, added/modified packages are affected
                if key not in affected: affected.append(key)
                # if the binary already exists (built from another source)
                if binary in binaries[parch][0]:
                    # save the old binary package
                    undo['binaries'][p] = binaries[parch][0][binary]
                    # all the reverse dependencies are affected by the change
                    affected.extend( [ (x, parch) for x in \
                                        self.get_reverse_tree(binary, parch, 'testing') ] )
                    affected = list(set(affected))
                    # all the reverse conflicts and their dependency tree are affected by the change
                    for j in binaries[parch][0][binary][RCONFLICTS]:
                        key = (j, parch)
                        if key not in affected: affected.append(key)
                        for p in self.get_full_tree(j, parch, 'testing'):
                            key = (p, parch)
                            if key not in affected: affected.append(key)
                    self.systems[parch].remove_binary(binary)
                else:
                    # if the binary was previously built by a different
                    # source package in testing, all of the reverse
                    # dependencies of the old binary are affected.
                    # reverse dependencies built from this source can be
                    # ignored as their reverse trees are already handled
                    # by this function
                    # XXX: and the reverse conflict tree?
                    for (tundo, tpkg) in hint_undo:
                        if p in tundo['binaries']:
                            for rdep in tundo['binaries'][p][RDEPENDS]:
                                if rdep in binaries[parch][0] and rdep not in source[BINARIES]:
                                    affected.append( (rdep, parch) )
                                    affected.extend( [ (x, parch) for x in \
                                                        self.get_reverse_tree(rdep, parch, 'testing') ] )
                    affected = list(set(affected))
                # add/update the binary package
                binaries[parch][0][binary] = self.binaries[item.suite][parch][0][binary]
                self.systems[parch].add_binary(binary, binaries[parch][0][binary][:PROVIDES] + \
                    [", ".join(binaries[parch][0][binary][PROVIDES]) or None])
                # register new provided packages
                for j in binaries[parch][0][binary][PROVIDES]:
                    key = j + "/" + parch
                    if j not in binaries[parch][1]:
                        undo['nvirtual'].append(key)
                        binaries[parch][1][j] = []
                    elif key not in undo['virtual']:
                        undo['virtual'][key] = binaries[parch][1][j][:]
                    binaries[parch][1][j].append(binary)
                # all the reverse dependencies are affected by the change
                affected.extend( [ (x, parch) for x in \
                                    self.get_reverse_tree(binary, parch, 'testing') ] )
                affected = list(set(affected))

            # register reverse dependencies and conflicts for the new binary packages
            for p in source[BINARIES]:
                binary, parch = p.split("/")
                if item.architecture not in ['source', parch]: continue
                self.register_reverses(binary, binaries[parch][0] , binaries[parch][1])

            # add/update the source package
            if item.architecture == 'source':
                sources['testing'][item.package] = sources[item.suite][item.package]

        # return the package name, the suite, the list of affected packages and the undo dictionary
        return (item, affected, undo)

    def get_reverse_tree(self, pkg, arch, suite):
        packages = []
        binaries = self.binaries[suite][arch][0]

        rev_deps = set(binaries[pkg][RDEPENDS])
        seen = set()
        while len(rev_deps) > 0:
            # mark all of the current iteration of packages as affected
            packages.extend( [ x for x in rev_deps ] )
            # and as processed
            seen |= rev_deps
            # generate the next iteration, which is the reverse-dependencies of
            # the current iteration
            new_rev_deps = [ binaries[x][RDEPENDS] for x in rev_deps \
                             if x in binaries ]
            # flatten the list-of-lists, filtering out already handled packages
            # in the process
            rev_deps = set([ package for sublist in new_rev_deps \
                             for package in sublist if package not in seen ])
        # remove duplicates from the list of affected packages
        packages = list(set(packages))
        return packages

    def get_full_tree(self, pkg, arch, suite):
        """Calculate the full dependency tree for the given package

        This method returns the full dependency tree for the package `pkg`,
        inside the `arch` architecture for the suite `suite`.
        """
        packages = [pkg]
        binaries = self.binaries[suite][arch][0]
        if pkg in binaries:
            l = n = 0
            while len(packages) > l:
                l = len(packages)
                for p in packages[n:]:
                    packages.extend([x for x in binaries[p][RDEPENDS] if x not in packages and x in binaries])
                n = l
            return packages
        else:
            return []

    def iter_packages(self, packages, selected, hint=False, nuninst=None):
        """Iter on the list of actions and apply them one-by-one

        This method applies the changes from `packages` to testing, checking the uninstallability
        counters for every action performed. If the action does not improve them, it is reverted.
        The method returns the new uninstallability counters and the remaining actions if the
        final result is successful, otherwise (None, None).
        """
        extra = []
        deferred = []
        skipped = []
        mark_passed = False
        position = len(packages)

        if nuninst:
            nuninst_comp = nuninst.copy()
        else:
            nuninst_comp = self.nuninst_orig.copy()

        # local copies for better performance
        binaries = self.binaries['testing']
        sources = self.sources
        systems = self.systems
        architectures = self.options.architectures
        nobreakall_arches = self.options.nobreakall_arches.split()
        new_arches = self.options.new_arches.split()
        break_arches = self.options.break_arches.split()
        dependencies = self.dependencies
        compatible = self.options.compatible

        # pre-process a hint batch
        pre_process = {}
        if selected and hint:
            for package in selected:
                pkg, affected, undo = self.doop_source(package)
                pre_process[package] = (pkg, affected, undo)

        lundo = []
        if not hint:
            self.output_write("recur: [%s] %s %d/%d\n" % ("", ",".join(selected), len(packages), len(extra)))

        # loop on the packages (or better, actions)
        while packages:
            pkg = packages.pop(0)

            # this is the marker for the first loop
            if not compatible and not mark_passed and position < 0:
                mark_passed = True
                packages.extend(deferred)
                del deferred
            else: position -= 1

            # defer packages if their dependency has been already skipped
            if not compatible and not mark_passed:
                defer = False
                for p in dependencies.get(pkg, []):
                    if p in skipped:
                        deferred.append(pkg)
                        skipped.append(pkg)
                        defer = True
                        break
                if defer: continue

            if not hint:
                self.output_write("trying: %s\n" % (pkg))

            better = True
            nuninst = {}

            # apply the changes
            if pkg in pre_process:
                item, affected, undo = pre_process[pkg]
            else:
                item, affected, undo = self.doop_source(pkg, lundo)
            if hint:
                lundo.append((undo, item))

            # check the affected packages on all the architectures
            for arch in (item.architecture == 'source' and architectures or (item.architecture,)):
                if arch not in nobreakall_arches:
                    skip_archall = True
                else: skip_archall = False

                nuninst[arch] = set([x for x in nuninst_comp[arch] if x in binaries[arch][0]])
                nuninst[arch + "+all"] = set([x for x in nuninst_comp[arch + "+all"] if x in binaries[arch][0]])
                broken = nuninst[arch + "+all"]
                to_check = []

                # broken packages (first round)
                for p in [x[0] for x in affected if x[1] == arch]:
                    if p not in binaries[arch][0]: continue
                    r = systems[arch].is_installable(p)
                    if not r:
                        if p not in broken:
                            to_check.append(p)
                            broken.add(p)
                        if not (skip_archall and binaries[arch][0][p][ARCHITECTURE] == 'all'):
                            if p not in nuninst[arch]:
                                nuninst[arch].add(p)
                    else:
                        if p in broken:
                            to_check.append(p)
                            broken.remove(p)
                        if not (skip_archall and binaries[arch][0][p][ARCHITECTURE] == 'all'):
                            # if the package was previously arch:all and uninstallable
                            # and has moved to being architecture-dependent, becoming
                            # installable in the process then it will not be in the
                            # architecture-dependent uninstallability set; therefore,
                            # don't try removing it
                            if p in nuninst[arch]:
                                nuninst[arch].remove(p)
                                 

                # broken packages (second round, reverse dependencies of the first round)
                while to_check:
                    j = to_check.pop(0)
                    if j not in binaries[arch][0]: continue
                    for p in binaries[arch][0][j][RDEPENDS]:
                        if p in broken or p not in binaries[arch][0]: continue
                        r = systems[arch].is_installable(p)
                        if not r:
                            if p not in broken:
                                broken.add(p)
                                to_check.append(p)
                            if not (skip_archall and binaries[arch][0][p][ARCHITECTURE] == 'all'):
                                if p not in nuninst[arch]:
                                    nuninst[arch].add(p)
                        else:
                            if p in broken:
                                broken.remove(p)
                                to_check.append(p)
                            if not (skip_archall and binaries[arch][0][p][ARCHITECTURE] == 'all'):
                                # if the package was previously arch:all and uninstallable
                                # and has moved to being architecture-dependent, becoming
                                # installable in the process then it will not be in the
                                # architecture-dependent uninstallability set; therefore,
                                # don't try removing it
                                if p in nuninst[arch]:
                                    nuninst[arch].remove(p)

                # if we are processing hints, go ahead
                if hint:
                    nuninst_comp[arch] = nuninst[arch]
                    nuninst_comp[arch + "+all"] = nuninst[arch + "+all"]
                    continue

                # if the uninstallability counter is worse than before, break the loop
                if ((item.architecture != 'source' and arch not in new_arches) or \
                    (arch not in break_arches)) and len(nuninst[arch]) > len(nuninst_comp[arch]):
                    better = False
                    break

            # if we are processing hints or the package is already accepted, go ahead
            if hint or item in selected: continue

            # check if the action improved the uninstallability counters
            if better:
                lundo.append((undo, item))
                selected.append(pkg)
                packages.extend(extra)
                extra = []
                self.output_write("accepted: %s\n" % (pkg))
                self.output_write("   ori: %s\n" % (self.eval_nuninst(self.nuninst_orig)))
                self.output_write("   pre: %s\n" % (self.eval_nuninst(nuninst_comp)))
                self.output_write("   now: %s\n" % (self.eval_nuninst(nuninst, nuninst_comp)))
                if len(selected) <= 20:
                    self.output_write("   all: %s\n" % (" ".join([ str(x) for x in selected ])))
                else:
                    self.output_write("  most: (%d) .. %s\n" % (len(selected), " ".join([str(x) for x in selected][-20:])))
                for k in nuninst:
                    nuninst_comp[k] = nuninst[k]
            else:
                self.output_write("skipped: %s (%d <- %d)\n" % (pkg, len(extra), len(packages)))
                self.output_write("    got: %s\n" % (self.eval_nuninst(nuninst, pkg.architecture != 'source' and nuninst_comp or None)))
                self.output_write("    * %s: %s\n" % (arch, ", ".join(sorted([b for b in nuninst[arch] if b not in nuninst_comp[arch]]))))

                extra.append(pkg)
                if not mark_passed:
                    skipped.append(pkg)

                # undo the changes (source)
                for k in undo['sources'].keys():
                    if k[0] == '-':
                        del sources['testing'][k[1:]]
                    else: sources['testing'][k] = undo['sources'][k]

                # undo the changes (new binaries)
                if not item.is_removal and item.package in sources[item.suite]:
                    for p in sources[item.suite][item.package][BINARIES]:
                        binary, arch = p.split("/")
                        if item.architecture in ['source', arch]:
                            del binaries[arch][0][binary]
                            self.systems[arch].remove_binary(binary)

                # undo the changes (binaries)
                for p in undo['binaries'].keys():
                    binary, arch = p.split("/")
                    if binary[0] == "-":
                        del binaries[arch][0][binary[1:]]
                        self.systems[arch].remove_binary(binary[1:])
                    else:
                        binaries[arch][0][binary] = undo['binaries'][p]
                        self.systems[arch].remove_binary(binary)
                        self.systems[arch].add_binary(binary, binaries[arch][0][binary][:PROVIDES] + \
                            [", ".join(binaries[arch][0][binary][PROVIDES]) or None])

                # undo the changes (virtual packages)
                for p in undo['nvirtual']:
                    j, arch = p.split("/")
                    del binaries[arch][1][j]
                for p in undo['virtual']:
                    j, arch = p.split("/")
                    if j[0] == '-':
                        del binaries[arch][1][j[1:]]
                    else: binaries[arch][1][j] = undo['virtual'][p]

        # if we are processing hints, return now
        if hint:
            return (nuninst_comp, [], lundo)

        self.output_write(" finish: [%s]\n" % ",".join([ str(x) for x in selected ]))
        self.output_write("endloop: %s\n" % (self.eval_nuninst(self.nuninst_orig)))
        self.output_write("    now: %s\n" % (self.eval_nuninst(nuninst_comp)))
        self.output_write(self.eval_uninst(self.newlyuninst(self.nuninst_orig, nuninst_comp)))
        self.output_write("\n")

        return (nuninst_comp, extra, lundo)

    def do_all(self, maxdepth=0, init=None, actions=None):
        """Testing update runner

        This method tries to update testing checking the uninstallability
        counters before and after the actions to decide if the update was
        successful or not.
        """
        selected = []
        if actions:
            upgrade_me = actions[:]
        else:
            upgrade_me = self.upgrade_me[:]
        nuninst_start = self.nuninst_orig

        # these are special parameters for hints processing
        undo = False
        force = False
        earlyabort = False
        if maxdepth == "easy" or maxdepth < 0:
            force = maxdepth < 0
            earlyabort = True
            maxdepth = 0

        # if we have a list of initial packages, check them
        if init:
            self.output_write("leading: %s\n" % (",".join([ str(x) for x in init ])))
            for x in init:
                if x not in upgrade_me:
                    self.output_write("failed: %s\n" % (x.uvname))
                    return None
                selected.append(x)
                upgrade_me.remove(x)
        
        self.output_write("start: %s\n" % self.eval_nuninst(nuninst_start))
        if not force:
            self.output_write("orig: %s\n" % self.eval_nuninst(nuninst_start))

        if earlyabort:
            extra = upgrade_me[:]
            (nuninst_end, extra, lundo) = self.iter_packages(init, selected, hint=True)
            undo = True
            if force:
                self.output_write("orig: %s\n" % self.eval_nuninst(nuninst_end))
            self.output_write("easy: %s\n" % (self.eval_nuninst(nuninst_end)))
            if not force:
                self.output_write(self.eval_uninst(self.newlyuninst(nuninst_start, nuninst_end)) + "\n")
            if not force and not self.is_nuninst_asgood_generous(self.nuninst_orig, nuninst_end):
                nuninst_end, extra = None, None
        else:
            lundo = []
            if init:
                (nuninst_end, extra, tundo) = self.iter_packages(init, selected, hint=True)
                lundo.extend(tundo)
                undo = True
            else: nuninst_end = None
            (nuninst_end, extra, tundo) = self.iter_packages(upgrade_me, selected, nuninst=nuninst_end)
            lundo.extend(tundo)
            if not self.is_nuninst_asgood_generous(self.nuninst_orig, nuninst_end):
                nuninst_end, extra = None, None

        if nuninst_end:
            if not force and not earlyabort:
                self.output_write("Apparently successful\n")
            self.output_write("final: %s\n" % ",".join(sorted([ str(x) for x in selected ])))
            self.output_write("start: %s\n" % self.eval_nuninst(nuninst_start))
            if not force:
                self.output_write(" orig: %s\n" % self.eval_nuninst(self.nuninst_orig))
            else:
                self.output_write(" orig: %s\n" % self.eval_nuninst(nuninst_end))
            self.output_write("  end: %s\n" % self.eval_nuninst(nuninst_end))
            if force:
                self.output_write("force breaks:\n")
                self.output_write(self.eval_uninst(self.newlyuninst(nuninst_start, nuninst_end)) + "\n")
            self.output_write("SUCCESS (%d/%d)\n" % (len(actions or self.upgrade_me), len(extra)))
            self.nuninst_orig = nuninst_end
            if not actions:
                if not earlyabort:
                    self.upgrade_me = sorted(extra)
                else:
                    self.upgrade_me = [x for x in self.upgrade_me if x not in selected]
                if not self.options.compatible:
                    self.sort_actions()
        else:
            self.output_write("FAILED\n")
            if not undo: return

            # undo all the changes
            for (undo, item) in lundo:
                # undo the changes (source)
                for k in undo['sources'].keys():
                    if k[0] == '-':
                        del self.sources['testing'][k[1:]]
                    else: self.sources['testing'][k] = undo['sources'][k]

            for (undo, item) in lundo:
                # undo the changes (new binaries)
                if not item.is_removal and item.package in self.sources[item.suite]:
                    for p in self.sources[item.suite][item.package][BINARIES]:
                        binary, arch = p.split("/")
                        if item.architecture in ['source', arch]:
                            del self.binaries['testing'][arch][0][binary]
                            self.systems[arch].remove_binary(binary)

            for (undo, item) in lundo:
                # undo the changes (binaries)
                for p in undo['binaries'].keys():
                    binary, arch = p.split("/")
                    if binary[0] == "-":
                        del self.binaries['testing'][arch][0][binary[1:]]
                        self.systems[arch].remove_binary(binary[1:])
                    else:
                        binaries = self.binaries['testing'][arch][0]
                        binaries[binary] = undo['binaries'][p]
                        self.systems[arch].remove_binary(binary)
                        self.systems[arch].add_binary(binary, binaries[binary][:PROVIDES] + \
                            [", ".join(binaries[binary][PROVIDES]) or None])

            for (undo, item) in lundo:
                # undo the changes (virtual packages)
                for p in undo['nvirtual']:
                    j, arch = p.split("/")
                    del self.binaries['testing'][arch][1][j]
                for p in undo['virtual']:
                    j, arch = p.split("/")
                    if j[0] == '-':
                        del self.binaries['testing'][arch][1][j[1:]]
                    else: self.binaries['testing'][arch][1][j] = undo['virtual'][p]

    def upgrade_testing(self):
        """Upgrade testing using the unstable packages

        This method tries to upgrade testing using the packages from unstable.
        Before running the do_all method, it tries the easy and force-hint
        commands.
        """

        self.__log("Starting the upgrade test", type="I")
        self.output_write("Generated on: %s\n" % (time.strftime("%Y.%m.%d %H:%M:%S %z", time.gmtime(time.time()))))
        self.output_write("Arch order is: %s\n" % ", ".join(self.options.architectures))

        self.__log("> Calculating current uninstallability counters", type="I")
        self.nuninst_orig = self.get_nuninst()
        # nuninst_orig may get updated during the upgrade process
        self.nuninst_orig_save = self.get_nuninst()

        if not self.options.actions:
            # process `easy' hints
            for x in self.hints['easy']:
                self.do_hint("easy", x.user, x.packages)

            # process `force-hint' hints
            for x in self.hints["force-hint"]:
                self.do_hint("force-hint", x.user, x.packages)

        # run the first round of the upgrade
        self.__log("> First loop on the packages with depth = 0", type="I")

        # separate runs for break arches
        allpackages = []
        normpackages = self.upgrade_me[:]
        archpackages = {}
        for a in self.options.break_arches.split():
            archpackages[a] = [p for p in normpackages if p.endswith("/" + a) or p.endswith("/" + a + "_tpu") or p.endswith("/" + a + "_pu")]
            normpackages = [p for p in normpackages if p not in archpackages[a]]
        self.upgrade_me = normpackages
        self.output_write("info: main run\n")
        self.do_all()
        allpackages += self.upgrade_me
        for a in self.options.break_arches.split():
            backup = self.options.break_arches
            self.options.break_arches = " ".join([x for x in self.options.break_arches.split() if x != a])
            self.upgrade_me = archpackages[a]
            self.output_write("info: broken arch run for %s\n" % (a))
            self.do_all()
            allpackages += self.upgrade_me
            self.options.break_arches = backup
        self.upgrade_me = allpackages

        if self.options.actions:
            self.printuninstchange()
            return

        # process `hint' hints
        hintcnt = 0
        for x in self.hints["hint"][:50]:
            if hintcnt > 50:
                self.output_write("Skipping remaining hints...")
                break
            if self.do_hint("hint", x.user, x.packages):
                hintcnt += 1

        # run the auto hinter
        if not self.options.compatible or self.options.autohinter:
            self.auto_hinter()

        # smooth updates
        if not self.options.compatible and len(self.options.smooth_updates) > 0:
            self.__log("> Removing old packages left in testing from smooth updates", type="I")
            removals = self.old_libraries()
            if len(removals) > 0:
                self.output_write("Removing packages left in testing for smooth updates (%d):\n%s" % \
                    (len(removals), self.old_libraries_format(removals)))
                self.do_all(actions=[ MigrationItem(x) for x in removals ])
                removals = self.old_libraries()
        else:
            removals = ()

        if not self.options.compatible:
            self.output_write("List of old libraries in testing (%d):\n%s" % \
                (len(removals), self.old_libraries_format(removals)))

        # output files
        if not self.options.dry_run:
            # re-write control files
            if self.options.control_files:
                self.write_controlfiles(self.options.testing, 'testing')

            # write dates
            self.write_dates(self.options.testing, self.dates)

            # write HeidiResult
            self.write_heidi(self.options.heidi_output)

        self.printuninstchange()
        self.__log("Test completed!", type="I")

    def printuninstchange(self):
        self.__log("Checking for newly uninstallable packages", type="I")
        text = self.eval_uninst(self.newlyuninst(
            self.nuninst_orig_save, self.nuninst_orig))
        if text != '':
            self.output_write("\nNewly uninstallable packages in testing:\n%s" % \
                (text))

    def generate_package_list(self):
        # list of local methods and variables (for better performance)
        sources = self.sources
        architectures = self.options.architectures
        should_remove_source = self.should_remove_source
        should_upgrade_srcarch = self.should_upgrade_srcarch
        should_upgrade_src = self.should_upgrade_src

        # this list will contain the packages which are valid candidates;
        # if a package is going to be removed, it will have a "-" prefix
        upgrade_me = []

        # for every source package in testing, check if it should be removed
        for pkg in sources['testing']:
            if should_remove_source(pkg):
                upgrade_me.append("-" + pkg)

        # for every source package in unstable check if it should be upgraded
        for pkg in sources['unstable']:
            if sources['unstable'][pkg][FAKESRC]: continue
            # if the source package is already present in testing,
            # check if it should be upgraded for every binary package
            if pkg in sources['testing'] and not sources['testing'][pkg][FAKESRC]:
                for arch in architectures:
                    if should_upgrade_srcarch(pkg, arch, 'unstable'):
                        upgrade_me.append("%s/%s/%s" % (pkg, arch, sources['unstable'][pkg][VERSION]))

            # check if the source package should be upgraded
            if should_upgrade_src(pkg, 'unstable'):
                upgrade_me.append("%s/%s" % (pkg, sources['unstable'][pkg][VERSION]))

        # for every source package in *-proposed-updates, check if it should be upgraded
        for suite in ['pu', 'tpu']:
            for pkg in sources[suite]:
                # if the source package is already present in testing,
                # check if it should be upgraded for every binary package
                if pkg in sources['testing']:
                    for arch in architectures:
                        if should_upgrade_srcarch(pkg, arch, suite):
                            upgrade_me.append("%s/%s_%s" % (pkg, arch, suite))

                # check if the source package should be upgraded
                if should_upgrade_src(pkg, suite):
                    upgrade_me.append("%s_%s" % (pkg, suite))

        return upgrade_me

    def hint_tester(self):
        """Run a command line interface to test hints

        This method provides a command line interface for the release team to
        try hints and evaluate the results.
        """
        self.__log("> Calculating current uninstallability counters", type="I")
        self.nuninst_orig = self.get_nuninst()
        self.nuninst_orig_save = self.get_nuninst()

        import readline
        from completer import Completer

        histfile = os.path.expanduser('~/.britney2_history')
        if os.path.exists(histfile):
            readline.read_history_file(histfile)

        readline.parse_and_bind('tab: complete')
        readline.set_completer(Completer(self).completer)
        # Package names can contain "-" and we use "/" in our presentation of them as well,
        # so ensure readline does not split on these characters.
        readline.set_completer_delims(readline.get_completer_delims().replace('-', '').replace('/', ''))

        while True:
            # read the command from the command line
            try:
                input = raw_input('britney> ').lower().split()
            except EOFError:
                print ""
                break
            except KeyboardInterrupt:
                print ""
                continue
            # quit the hint tester
            if input and input[0] in ('quit', 'exit'):
                break
            # run a hint
            elif input and input[0] in ('easy', 'hint', 'force-hint'):
                try:
                    self.do_hint(input[0], 'hint-tester',
                        [k.rsplit("/", 1) for k in input[1:] if "/" in k])
                    self.printuninstchange()
                except KeyboardInterrupt:
                    continue
        try:
            readline.write_history_file(histfile)
        except IOError, e:
            self.__log("Could not write %s: %s" % (histfile, e), type="W")

    def do_hint(self, type, who, pkgvers):
        """Process hints

        This method process `easy`, `hint` and `force-hint` hints. If the
        requested version is not in unstable, then the hint is skipped.
        """
        hintinfo = {"easy": "easy",
                    "hint": 0,
                    "force-hint": -1,}

        if isinstance(pkgvers[0], tuple) or isinstance(pkgvers[0], list):
            _pkgvers = [ HintItem('%s/%s' % (p, v)) for (p,v) in pkgvers ]
        else:
            _pkgvers = pkgvers

        self.__log("> Processing '%s' hint from %s" % (type, who), type="I")
        self.output_write("Trying %s from %s: %s\n" % (type, who, " ".join( ["%s/%s" % (x.uvname, x.version) for x in _pkgvers])))

        ok = True
        # loop on the requested packages and versions
        for pkg in _pkgvers:
            # skip removal requests
            if pkg.is_removal:
                continue
            # handle *-proposed-updates
            elif pkg.suite in ['pu', 'tpu']:
                if pkg.package not in self.sources[pkg.suite]: continue
                if apt_pkg.VersionCompare(self.sources[pkg.suite][pkg.package][VERSION], pkg.version) != 0:
                    self.output_write(" Version mismatch, %s %s != %s\n" % (pkg.package, pkg.version, self.sources[pkg.suite][pkg.package][VERSION]))
                    ok = False
            # does the package exist in unstable?
            elif pkg.package not in self.sources['unstable']:
                self.output_write(" Source %s has no version in unstable\n" % pkg.package)
                ok = False
            elif apt_pkg.VersionCompare(self.sources['unstable'][pkg.package][VERSION], pkg.version) != 0:
                self.output_write(" Version mismatch, %s %s != %s\n" % (pkg.package, pkg.version, self.sources['unstable'][pkg.package][VERSION]))
                ok = False
        if not ok:
            self.output_write("Not using hint\n")
            return False

        self.do_all(hintinfo[type], _pkgvers)
        return True

    def sort_actions(self):
        """Sort actions in a smart way

        This method sorts the list of actions in a smart way. In detail, it uses
        as the base sort the number of days the excuse is old, then reorders packages
        so the ones with most reverse dependencies are at the end of the loop.
        If an action depends on another one, it is put after it.
        """
        upgrade_me = [x.name for x in self.excuses if x.name in [y.uvname for y in self.upgrade_me]]
        for e in self.excuses:
            if e.name not in upgrade_me: continue
            # try removes at the end of the loop
            elif e.name[0] == '-':
                upgrade_me.remove(e.name)
                upgrade_me.append(e.name)
            # otherwise, put it in a good position checking its dependencies
            else:
                pos = []
                udeps = [upgrade_me.index(x) for x in e.deps if x in upgrade_me and x != e.name]
                if len(udeps) > 0:
                    pos.append(max(udeps))
                sdeps = [upgrade_me.index(x) for x in e.sane_deps if x in upgrade_me and x != e.name]
                if len(sdeps) > 0:
                    pos.append(min(sdeps))
                if len(pos) == 0: continue
                upgrade_me.remove(e.name)
                upgrade_me.insert(max(pos)+1, e.name)
                self.dependencies[e.name] = e.deps

        # replace the list of actions with the new one
        self.upgrade_me = [ MigrationItem(x) for x in upgrade_me ]

    def auto_hinter(self):
        """Auto-generate "easy" hints.

        This method attempts to generate "easy" hints for sets of packages which    
        must migrate together. Beginning with a package which does not depend on
        any other package (in terms of excuses), a list of dependencies and
        reverse dependencies is recursively created.

        Once all such lists have been generated, any which are subsets of other
        lists are ignored in favour of the larger lists. The remaining lists are
        then attempted in turn as "easy" hints.

        We also try to auto hint circular dependencies analyzing the update
        excuses relationships. If they build a circular dependency, which we already
        know as not-working with the standard do_all algorithm, try to `easy` them.
        """
        self.__log("> Processing hints from the auto hinter", type="I")

        # consider only excuses which are valid candidates
        excuses = dict([(x.name, x) for x in self.excuses if x.name in [y.uvname for y in self.upgrade_me]])

        def find_related(e, hint, circular_first=False):
            if e not in excuses:
                return False
            excuse = excuses[e]
            if e in self.sources['testing'] and self.sources['testing'][e][VERSION] == excuse.ver[1]:
                return True
            if not circular_first:
                hint[e] = excuse.ver[1]
            if len(excuse.deps) == 0:
                return hint
            for p in excuse.deps:
                if p in hint: continue
                if not find_related(p, hint):
                    return False
            return hint

        # loop on them
        candidates = []
        mincands = []
        for e in excuses:
            excuse = excuses[e]
            if e in self.sources['testing'] and self.sources['testing'][e][VERSION] == excuse.ver[1]:
                continue
            if len(excuse.deps) > 0:
                hint = find_related(e, {}, True)
                if isinstance(hint, dict) and e in hint and hint not in candidates:
                    candidates.append(hint.items())
            else:
                items = [ (e, excuse.ver[1]) ]
                looped = False
                for item, ver in items:
                    # excuses which depend on "item" or are depended on by it
                    items.extend( [ (x, excuses[x].ver[1]) for x in excuses if \
                       (item in excuses[x].deps or x in excuses[item].deps) \
                       and (x, excuses[x].ver[1]) not in items ] )
                    if not looped and len(items) > 1:
                        mincands.append(items[:])
                    looped = True
                if len(items) > 1:
                    candidates.append(items)

        for l in [ candidates, mincands ]:
            to_skip = []
            for i in range(len(l)):
                for j in range(i+1, len(l)):
                    if i in to_skip or j in to_skip:
                        # we already know this list isn't interesting
                        continue
                    elif frozenset(l[i]) >= frozenset(l[j]):
                        # j is a subset of i; ignore it
                        to_skip.append(j)
                    elif frozenset(l[i]) <= frozenset(l[j]):
                        # i is a subset of j; ignore it
                        to_skip.append(i)
            for i in range(len(l)):
                if i not in to_skip:
                    self.do_hint("easy", "autohinter", [ HintItem("%s/%s" % (x[0], x[1])) for x in l[i] ])

    def old_libraries(self):
        """Detect old libraries left in testing for smooth transitions

        This method detects old libraries which are in testing but no longer
        built from the source package: they are still there because other
        packages still depend on them, but they should be removed as soon
        as possible.
        """
        sources = self.sources['testing']
        testing = self.binaries['testing']
        unstable = self.binaries['unstable']
        removals = []
        for arch in self.options.architectures:
            for pkg_name in testing[arch][0]:
                pkg = testing[arch][0][pkg_name]
                if pkg_name not in unstable[arch][0] and \
                   not self.same_source(sources[pkg[SOURCE]][VERSION], pkg[SOURCEVER]):
                    removals.append("-" + pkg_name + "/" + arch)
        return removals

    def old_libraries_format(self, libs):
        """Format old libraries in a smart table"""
        libraries = {}
        for i in libs:
            pkg, arch = i.split("/")
            pkg = pkg[1:]
            if pkg in libraries:
                libraries[pkg].append(arch)
            else:
                libraries[pkg] = [arch]
        return "\n".join(["  " + k + ": " + " ".join(libraries[k]) for k in libraries]) + "\n"

    def nuninst_arch_report(self, nuninst, arch):
        """Print a report of uninstallable packages for one architecture."""
        all = {}
        for p in nuninst[arch]:
            pkg = self.binaries['testing'][arch][0][p]
            all.setdefault((pkg[SOURCE], pkg[SOURCEVER]), set()).add(p)

        print '* %s' % (arch,)

        for (src, ver), pkgs in sorted(all.items()):
            print '  %s (%s): %s' % (src, ver, ' '.join(sorted(pkgs)))

        print

    def output_write(self, msg):
        """Simple wrapper for output writing"""
        print msg,
        self.__output.write(msg)

    def main(self):
        """Main method
        
        This is the entry point for the class: it includes the list of calls
        for the member methods which will produce the output files.
        """
        # if running in --print-uninst mode, quit
        if self.options.print_uninst:
            return
        # if no actions are provided, build the excuses and sort them
        elif not self.options.actions:
            self.write_excuses()
            if not self.options.compatible:
                self.sort_actions()
        # otherwise, use the actions provided by the command line
        else:
            self.upgrade_me = self.options.actions.split()

        self.__output = open(self.options.upgrade_output, 'w')

        # run the hint tester
        if self.options.hint_tester:
            self.hint_tester()
        # run the upgrade test
        else:
            self.upgrade_testing()

        self.__output.close()

if __name__ == '__main__':
    Britney().main()<|MERGE_RESOLUTION|>--- conflicted
+++ resolved
@@ -1789,20 +1789,14 @@
         sources = self.sources
         binaries = self.binaries['testing']
         # remove all binary packages (if the source already exists)
-<<<<<<< HEAD
         if item.architecture == 'source' or not item.is_removal:
             if item.package in sources['testing']:
                 source = sources['testing'][item.package]
-=======
-        if not (arch and pkg[0] == '-'):
-            if pkg_name in sources['testing']:
-                source = sources['testing'][pkg_name]
 
                 bins = []
                 check = []
                 smoothbins = []
 
->>>>>>> 85387e9a
                 # remove all the binaries
 
                 # first, build a list of eligible binaries
@@ -1810,23 +1804,14 @@
                     binary, parch = p.split("/")
                     if item.architecture != 'source' and parch != item.architecture: continue
                     # do not remove binaries which have been hijacked by other sources
-<<<<<<< HEAD
                     if binaries[parch][0][binary][SOURCE] != item.package: continue
-                    rdeps = binaries[parch][0][binary][RDEPENDS]
+                    bins.append(p)
+
+                for p in bins:
+                    binary, parch = p.split("/")
                     # if a smooth update is possible for the package, skip it
                     if not self.options.compatible and item.suite == 'unstable' and \
                        binary not in self.binaries[item.suite][parch][0] and \
-                       len([x for x in rdeps if x not in [y.split("/")[0] for y in source[BINARIES]]]) > 0 and \
-=======
-                    if binaries[parch][0][binary][SOURCE] != pkg_name: continue
-                    bins.append(p)
-
-                for p in bins:
-                    binary, parch = p.split("/")
-                    # if a smooth update is possible for the package, skip it
-                    if not self.options.compatible and suite == 'unstable' and \
-                       binary not in self.binaries[suite][parch][0] and \
->>>>>>> 85387e9a
                        ('ALL' in self.options.smooth_updates or \
                         binaries[parch][0][binary][SECTION] in self.options.smooth_updates):
 
