--- conflicted
+++ resolved
@@ -39,11 +39,7 @@
 def create_source_package(version, section='devel', binaries=None):
     if binaries is None:
         binaries = []
-<<<<<<< HEAD
-    return SourcePackage(version, section, binaries, 'Random tester', False, '', '')
-=======
-    return SourcePackage(version, section, binaries, 'Random tester', False, None)
->>>>>>> 5c322946
+    return SourcePackage(version, section, binaries, 'Random tester', False, None, '', '')
 
 
 def create_policy_objects(source_name, target_version, source_version):
